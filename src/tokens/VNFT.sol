// SPDX-License-Identifier: UNLICENSED
pragma solidity ^0.8.7;

import "openzeppelin-contracts-upgradeable/access/OwnableUpgradeable.sol";
import "openzeppelin-contracts-upgradeable/proxy/utils/Initializable.sol";
import "openzeppelin-contracts-upgradeable/proxy/utils/UUPSUpgradeable.sol";
import "openzeppelin-contracts-upgradeable/security/ReentrancyGuardUpgradeable.sol";
import "lib/ERC721A-Upgradeable/contracts/ERC721AUpgradeable.sol";
import "src/interfaces/ILiquidStaking.sol";

<<<<<<< HEAD
contract VNFT is Initializable, OwnableUpgradeable, ERC721AUpgradeable, ReentrancyGuardUpgradeable, UUPSUpgradeable {
    address public liquidStakingAddress;

    address public constant OPENSEA_PROXY_ADDRESS = 0x1E0049783F008A0085193E00003D00cd54003c71; // todo 0x1E0049783F008A0085193E00003D00cd54003c71 ?
    uint256 public constant MAX_SUPPLY = 6942069420;

    mapping(bytes => uint256) public validatorRecords; // key is pubkey, value is operator_id
    mapping(uint256 => address) public lastOwners;

    bytes[] public _validators;

    uint256[] public _initHeights;

    bool private _isOpenSeaProxyActive = false;

    event BaseURIChanged(string _before, string _after);
    event Transferred(address _to, uint256 _amount);
    event LiquidStakingChanged(address _before, address _after);
    event OpenSeaState(bool _isActive);

    function _authorizeUpgrade(address) internal override onlyOwner {}

    function initialize() public initializer initializerERC721A {
        __Ownable_init();
        __UUPSUpgradeable_init();
        __ReentrancyGuard_init();
        __ERC721A_init("Validator Nft", "vNFT");
    }

    modifier onlyLiquidStaking() {
        require(liquidStakingAddress == msg.sender, "Not allowed to mint/burn nft");
        _;
    }

    /**
     * @notice Returns the validators that are active (may contain validator that are yet active on beacon chain)
     */
    function activeValidators() external view returns (bytes[] memory) {
        uint256 total = _nextTokenId();
        uint256 tokenIdsIdx;
        bytes[] memory validators = new bytes[](total);
        TokenOwnership memory ownership;

        for (uint256 i = _startTokenId(); i < total; ++i) {
            ownership = _ownershipAt(i);
            if (ownership.burned) {
                continue;
            }

            validators[tokenIdsIdx++] = _validators[i];
=======
contract VNFT is
    Initializable,
    OwnableUpgradeable,
    ERC721AUpgradeable,
    ReentrancyGuardUpgradeable,
    UUPSUpgradeable
{
  address public liquidStakingAddress;

  address constant public OPENSEA_PROXY_ADDRESS = 0x1E0049783F008A0085193E00003D00cd54003c71; // todo 0x1E0049783F008A0085193E00003D00cd54003c71 ?
  uint256 constant public MAX_SUPPLY = 6942069420;

  mapping(bytes => uint256) public validatorRecords; // key is pubkey, value is operator_id
  mapping(uint256 => uint256) public operatorRecords; // key is operator_id, value is  token counts
  
  mapping(uint256 => address) public lastOwners;

  bytes[] public _validators;

  uint256[] public _initHeights;

  bool private _isOpenSeaProxyActive; // todo 其他合约 可升级合约不能在构造写任何东西的,常量例外

  event BaseURIChanged(string _before, string _after);
  event Transferred(address _to, uint256 _amount);
  event LiquidStakingChanged(address _before, address _after);
  event OpenSeaState(bool _isActive);

  function _authorizeUpgrade(address) internal override onlyOwner {}

  function initialize() public initializer initializerERC721A {
      __Ownable_init();
      __UUPSUpgradeable_init();
      __ReentrancyGuard_init();
      __ERC721A_init("Validator NFT", "vNFT");
      _isOpenSeaProxyActive = false;
  }

  modifier onlyLiquidStaking() {
    require(liquidStakingAddress == msg.sender, "Not allowed to mint/burn nft");
    _;
  }

  /**
   * @notice Returns the validators that are active (may contain validator that are yet active on beacon chain)
   */
  function activeValidators() external view returns (bytes[] memory) {
    uint256 total = _nextTokenId();
    uint256 tokenIdsIdx;
    bytes[] memory validators = new bytes[](total);
    TokenOwnership memory ownership;

    for (uint256 i = _startTokenId(); i < total; ++i) {
        ownership = _ownershipAt(i);
        if (ownership.burned) { 
          continue;
>>>>>>> eea0a8b4
        }

        return validators;
    }

    /**
     * @notice Checks if a validator exists
     * @param pubkey - A 48 bytes representing the validator's public key
     */
    function validatorExists(bytes calldata pubkey) external view returns (bool) {
        return validatorRecords[pubkey] != 0;
    }

    /**
     * @notice Finds the validator's public key of a nft
     * @param tokenId - tokenId of the validator nft
     */
    function validatorOf(uint256 tokenId) external view returns (bytes memory) {
        return _validators[tokenId];
    }
<<<<<<< HEAD

    /**
     * @notice Finds the operator id of a nft
     * @param tokenId - tokenId of the validator nft
     */
    function operatorOf(uint256 tokenId) external view returns (uint256) {
        bytes memory _pubkey = _validators[tokenId];
        return validatorRecords[_pubkey];
    }

    /**
     * @notice Finds all the validator's public key of a particular address
     * @param owner - The particular address
     */
    function validatorsOfOwner(address owner) public view returns (bytes[] memory) {
        unchecked {
            //slither-disable-next-line uninitialized-local
            uint256 tokenIdsIdx;
            //slither-disable-next-line uninitialized-local
            address currOwnershipAddr;
            uint256 tokenIdsLength = balanceOf(owner);
            bytes[] memory tokenIds = new bytes[](tokenIdsLength);
            TokenOwnership memory ownership;
            for (uint256 i = 0; tokenIdsIdx != tokenIdsLength; ++i) {
                ownership = _ownershipAt(i);
                if (ownership.burned) {
                    continue;
                }
                if (ownership.addr != address(0)) {
                    currOwnershipAddr = ownership.addr;
                }
                if (currOwnershipAddr == owner) {
                    tokenIds[tokenIdsIdx++] = _validators[i];
                }
            }
            return tokenIds;
        }
    }

    /**
     * @notice Finds the tokenId of a validator
     * @dev Returns MAX_SUPPLY if not found
     * @param pubkey - A 48 bytes representing the validator's public key
     */
    function tokenOfValidator(bytes calldata pubkey) external view returns (uint256) {
        for (uint256 i = 0; i < _validators.length; i++) {
            if (keccak256(_validators[i]) == keccak256(pubkey) && _exists(i)) {
                return i;
            }
        }
        return MAX_SUPPLY;
    }

    /**
     * @notice Finds all the validator's public key of a particular operator
     * @param _operatorId - The particular address of the operator
     */
    function validatorsOfOperator(uint256 _operatorId) external view returns (bytes[] memory) {
        uint256 total = _nextTokenId();
        uint256 tokenIdsIdx;
        bytes[] memory validators = new bytes[](total);
        TokenOwnership memory ownership;

        for (uint256 i = _startTokenId(); i < total; ++i) {
            ownership = _ownershipAt(i);
            if (ownership.burned) {
                continue;
            }
            if (validatorRecords[_validators[i]] == _operatorId) {
                validators[tokenIdsIdx++] = _validators[i];
            }
=======
    return MAX_SUPPLY;
  }

  /**
   * @notice Finds all the validator's public key of a particular operator
   * @param operatorId - The particular address of the operator
   */
  function validatorsOfOperator(uint256 operatorId) external view returns (bytes[] memory) {
    uint256 total = _nextTokenId();
    uint256 tokenIdsIdx;
    bytes[] memory validators = new bytes[](total);
    TokenOwnership memory ownership;

    for (uint256 i = _startTokenId(); i < total; ++i) {
        ownership = _ownershipAt(i);
        if (ownership.burned) { 
          continue;
        }
        if (validatorRecords[_validators[i]] == operatorId) {
          validators[tokenIdsIdx++] = _validators[i];
>>>>>>> eea0a8b4
        }

        return validators;
    }

    /**
     * @notice Returns the init height of the tokenId
     * @param tokenId - tokenId of the validator nft
     */
    function initHeightOf(uint256 tokenId) external view returns (uint256) {
        require(_exists(tokenId), "Token does not exist");

        return _initHeights[tokenId];
    }

<<<<<<< HEAD
    /**
     * @notice Returns the last owner before the nft is burned
     * @param tokenId - tokenId of the validator nft
     */
    function lastOwnerOf(uint256 tokenId) external view returns (address) {
        require(_ownershipAt(tokenId).burned, "Token not burned yet");

        return lastOwners[tokenId];
    }

    function getLatestTokenId() external view returns (uint256) {
        return _nextTokenId();
    }

    /**
     * @notice Mints a Validator nft (vNFT)
     * @param _pubkey -  A 48 bytes representing the validator's public key
     * @param _to - The recipient of the nft
     * @param _operator - The operator repsonsible for operating the physical node
     */
    function whiteListMint(bytes calldata _pubkey, address _to, uint256 _operator) external onlyLiquidStaking {
        require(
            totalSupply() + 1 <= MAX_SUPPLY, "not enough remaining reserved for auction to support desired mint amount"
        );
        require(validatorRecords[_pubkey] == 0, "Pub key already in used");

        validatorRecords[_pubkey] = _operator;
        _validators.push(_pubkey);
        _initHeights.push(block.number);

        _safeMint(_to, 1);
    }

    /**
     * @notice Burns a Validator nft (vNFT)
     * @param tokenId - tokenId of the validator nft
     */
    function whiteListBurn(uint256 tokenId) external onlyLiquidStaking {
        lastOwners[tokenId] = ownerOf(tokenId);
        _burn(tokenId);
    }

    // // metadata URI
    string private _baseTokenURI;

    function _baseURI() internal view virtual override returns (string memory) {
        return _baseTokenURI;
    }

    function setBaseURI(string calldata baseURI) external onlyOwner {
        emit BaseURIChanged(_baseTokenURI, baseURI);
        _baseTokenURI = baseURI;
    }

    /**
     * @notice set LiquidStaking contract address
     * @param _liqStakingAddress - contract address
     */
    function setLiquidStaking(address _liqStakingAddress) external onlyOwner {
        require(_liqStakingAddress != address(0), "LiquidStaking address provided invalid");
        emit LiquidStakingChanged(liquidStakingAddress, _liqStakingAddress);
        liquidStakingAddress = _liqStakingAddress;
    }

    // function to disable gasless listings for security in case
    // opensea ever shuts down or is compromised
    function setIsOpenSeaProxyActive(bool isOpenSeaProxyActive_) external onlyOwner {
        emit OpenSeaState(isOpenSeaProxyActive_);
        _isOpenSeaProxyActive = isOpenSeaProxyActive_;
    }

    function numberMinted(address owner) external view returns (uint256) {
        return _numberMinted(owner);
    }

    ////////below is the new code//////////////////////////////////////////////////////////////////////////////////////////////////////////////////////////////////////
    function isApprovedForAll(address owner, address operator) public view override returns (bool) {
        // Get a reference to OpenSea's proxy registry contract by instantiating
        // the contract using the already existing address.

        if (_isOpenSeaProxyActive && OPENSEA_PROXY_ADDRESS == operator) {
            return true;
        }
        // if (operator == _liquidStakingAddress) {
        //     return true;
        // }

        return super.isApprovedForAll(owner, operator);
    }
=======
    return validators;
  }


  /**
   * @notice Returns the init height of the tokenId
   * @param tokenId - tokenId of the validator nft
   */
  function initHeightOf(uint256 tokenId) external view returns (uint256) {
    require(_exists(tokenId), "Token does not exist");

    return _initHeights[tokenId];
  }

  /**
   * @notice Returns the last owner before the nft is burned
   * @param tokenId - tokenId of the validator nft
   */
  function lastOwnerOf(uint256 tokenId) external view returns (address) {
    require(_ownershipAt(tokenId).burned, "Token not burned yet");
    
    return lastOwners[tokenId];
  }

  function getLatestTokenId() external view returns (uint256) {
    return _nextTokenId();
  }

  /**
   * @notice Mints a Validator nft (vNFT)
   * @param pubkey -  A 48 bytes representing the validator's public key
   * @param to - The recipient of the nft
   * @param operatorId - The operator repsonsible for operating the physical node
   */
  function whiteListMint(bytes calldata pubkey, address to, uint256 operatorId) external onlyLiquidStaking {
    require(
      totalSupply() + 1 <= MAX_SUPPLY,
      "not enough remaining reserved for auction to support desired mint amount"
    );
    require(validatorRecords[pubkey] == 0, "Pub key already in used");

    validatorRecords[pubkey] = operatorId;
    _validators.push(pubkey);
    _initHeights.push(block.number);
    operatorRecords[operatorId] += 1;
    _safeMint(to, 1);
  }

  /**
   * @notice Burns a Validator nft (vNFT)
   * @param tokenId - tokenId of the validator nft
   */
  function whiteListBurn(uint256 tokenId) external onlyLiquidStaking {
    lastOwners[tokenId] = ownerOf(tokenId);
    _burn(tokenId);

    bytes memory pubkey = _validators[tokenId];
    uint256 operatorId = validatorRecords[pubkey];
    operatorRecords[operatorId] -= 1;
  }

  /**
   * @notice Get the number of operator's nft
   * @param operatorId - operator id
   */
  function getNftCountsOfOperator(uint256 operatorId) external view returns(uint256) {
    return operatorRecords[operatorId];
  }

  // // metadata URI
  string private _baseTokenURI;

  function _baseURI() internal view virtual override returns (string memory) {
    return _baseTokenURI;
  }

  function setBaseURI(string calldata baseURI) external onlyOwner {
    emit BaseURIChanged(_baseTokenURI, baseURI);
    _baseTokenURI = baseURI;
  }

  /**
   * @notice set LiquidStaking contract address
   * @param _liqStakingAddress - contract address
   */
  function setLiquidStaking(address _liqStakingAddress) external onlyOwner {
    require(_liqStakingAddress != address(0), "LiquidStaking address provided invalid");
    emit LiquidStakingChanged(liquidStakingAddress, _liqStakingAddress);
    liquidStakingAddress = _liqStakingAddress;
  }

  // function to disable gasless listings for security in case
  // opensea ever shuts down or is compromised
  function setIsOpenSeaProxyActive(bool isOpenSeaProxyActive_)
      external
      onlyOwner
  {
    emit OpenSeaState(isOpenSeaProxyActive_);
    _isOpenSeaProxyActive = isOpenSeaProxyActive_;
  }

  function numberMinted(address owner) external view returns (uint256) {
    return _numberMinted(owner);
  }

  ////////below is the new code//////////////////////////////////////////////////////////////////////////////////////////////////////////////////////////////////////
  function isApprovedForAll(address owner, address operator)
      public
      view
      override
      returns (bool)
  {
      // Get a reference to OpenSea's proxy registry contract by instantiating
      // the contract using the already existing address.

      if (
          _isOpenSeaProxyActive &&
          OPENSEA_PROXY_ADDRESS == operator
      ) {
          return true;
      }
      // if (operator == _liquidStakingAddress) {
      //     return true;
      // }

      return super.isApprovedForAll(owner, operator);
  }
>>>>>>> eea0a8b4
}<|MERGE_RESOLUTION|>--- conflicted
+++ resolved
@@ -8,58 +8,6 @@
 import "lib/ERC721A-Upgradeable/contracts/ERC721AUpgradeable.sol";
 import "src/interfaces/ILiquidStaking.sol";
 
-<<<<<<< HEAD
-contract VNFT is Initializable, OwnableUpgradeable, ERC721AUpgradeable, ReentrancyGuardUpgradeable, UUPSUpgradeable {
-    address public liquidStakingAddress;
-
-    address public constant OPENSEA_PROXY_ADDRESS = 0x1E0049783F008A0085193E00003D00cd54003c71; // todo 0x1E0049783F008A0085193E00003D00cd54003c71 ?
-    uint256 public constant MAX_SUPPLY = 6942069420;
-
-    mapping(bytes => uint256) public validatorRecords; // key is pubkey, value is operator_id
-    mapping(uint256 => address) public lastOwners;
-
-    bytes[] public _validators;
-
-    uint256[] public _initHeights;
-
-    bool private _isOpenSeaProxyActive = false;
-
-    event BaseURIChanged(string _before, string _after);
-    event Transferred(address _to, uint256 _amount);
-    event LiquidStakingChanged(address _before, address _after);
-    event OpenSeaState(bool _isActive);
-
-    function _authorizeUpgrade(address) internal override onlyOwner {}
-
-    function initialize() public initializer initializerERC721A {
-        __Ownable_init();
-        __UUPSUpgradeable_init();
-        __ReentrancyGuard_init();
-        __ERC721A_init("Validator Nft", "vNFT");
-    }
-
-    modifier onlyLiquidStaking() {
-        require(liquidStakingAddress == msg.sender, "Not allowed to mint/burn nft");
-        _;
-    }
-
-    /**
-     * @notice Returns the validators that are active (may contain validator that are yet active on beacon chain)
-     */
-    function activeValidators() external view returns (bytes[] memory) {
-        uint256 total = _nextTokenId();
-        uint256 tokenIdsIdx;
-        bytes[] memory validators = new bytes[](total);
-        TokenOwnership memory ownership;
-
-        for (uint256 i = _startTokenId(); i < total; ++i) {
-            ownership = _ownershipAt(i);
-            if (ownership.burned) {
-                continue;
-            }
-
-            validators[tokenIdsIdx++] = _validators[i];
-=======
 contract VNFT is
     Initializable,
     OwnableUpgradeable,
@@ -116,100 +64,79 @@
         ownership = _ownershipAt(i);
         if (ownership.burned) { 
           continue;
->>>>>>> eea0a8b4
         }
 
-        return validators;
-    }
-
-    /**
-     * @notice Checks if a validator exists
-     * @param pubkey - A 48 bytes representing the validator's public key
-     */
-    function validatorExists(bytes calldata pubkey) external view returns (bool) {
-        return validatorRecords[pubkey] != 0;
-    }
-
-    /**
-     * @notice Finds the validator's public key of a nft
-     * @param tokenId - tokenId of the validator nft
-     */
-    function validatorOf(uint256 tokenId) external view returns (bytes memory) {
-        return _validators[tokenId];
-    }
-<<<<<<< HEAD
-
-    /**
-     * @notice Finds the operator id of a nft
-     * @param tokenId - tokenId of the validator nft
-     */
-    function operatorOf(uint256 tokenId) external view returns (uint256) {
-        bytes memory _pubkey = _validators[tokenId];
-        return validatorRecords[_pubkey];
-    }
-
-    /**
-     * @notice Finds all the validator's public key of a particular address
-     * @param owner - The particular address
-     */
-    function validatorsOfOwner(address owner) public view returns (bytes[] memory) {
-        unchecked {
-            //slither-disable-next-line uninitialized-local
-            uint256 tokenIdsIdx;
-            //slither-disable-next-line uninitialized-local
-            address currOwnershipAddr;
-            uint256 tokenIdsLength = balanceOf(owner);
-            bytes[] memory tokenIds = new bytes[](tokenIdsLength);
-            TokenOwnership memory ownership;
-            for (uint256 i = 0; tokenIdsIdx != tokenIdsLength; ++i) {
-                ownership = _ownershipAt(i);
-                if (ownership.burned) {
-                    continue;
-                }
-                if (ownership.addr != address(0)) {
-                    currOwnershipAddr = ownership.addr;
-                }
-                if (currOwnershipAddr == owner) {
-                    tokenIds[tokenIdsIdx++] = _validators[i];
-                }
-            }
-            return tokenIds;
-        }
-    }
-
-    /**
-     * @notice Finds the tokenId of a validator
-     * @dev Returns MAX_SUPPLY if not found
-     * @param pubkey - A 48 bytes representing the validator's public key
-     */
-    function tokenOfValidator(bytes calldata pubkey) external view returns (uint256) {
-        for (uint256 i = 0; i < _validators.length; i++) {
-            if (keccak256(_validators[i]) == keccak256(pubkey) && _exists(i)) {
-                return i;
-            }
-        }
-        return MAX_SUPPLY;
-    }
-
-    /**
-     * @notice Finds all the validator's public key of a particular operator
-     * @param _operatorId - The particular address of the operator
-     */
-    function validatorsOfOperator(uint256 _operatorId) external view returns (bytes[] memory) {
-        uint256 total = _nextTokenId();
-        uint256 tokenIdsIdx;
-        bytes[] memory validators = new bytes[](total);
-        TokenOwnership memory ownership;
-
-        for (uint256 i = _startTokenId(); i < total; ++i) {
-            ownership = _ownershipAt(i);
-            if (ownership.burned) {
-                continue;
-            }
-            if (validatorRecords[_validators[i]] == _operatorId) {
-                validators[tokenIdsIdx++] = _validators[i];
-            }
-=======
+        validators[tokenIdsIdx++] = _validators[i];
+    }
+
+    return validators;
+  }
+
+  /**
+   * @notice Checks if a validator exists
+   * @param pubkey - A 48 bytes representing the validator's public key
+   */
+  function validatorExists(bytes calldata pubkey) external view returns (bool) {
+    return validatorRecords[pubkey] != 0;
+  }
+
+  /**
+   * @notice Finds the validator's public key of a nft
+   * @param tokenId - tokenId of the validator nft
+   */
+  function validatorOf(uint256 tokenId) external view returns (bytes memory) {
+    return _validators[tokenId];
+  }
+
+  /**
+   * @notice Finds the operator id of a nft
+   * @param tokenId - tokenId of the validator nft
+   */
+  function operatorOf(uint256 tokenId) external view returns (uint256) {
+    bytes memory _pubkey =  _validators[tokenId];
+    return validatorRecords[_pubkey];
+  }
+
+  /**
+   * @notice Finds all the validator's public key of a particular address
+   * @param owner - The particular address
+   */
+  function validatorsOfOwner(address owner) public view returns (bytes[] memory) {
+    unchecked {
+      //slither-disable-next-line uninitialized-local
+      uint256 tokenIdsIdx;
+      //slither-disable-next-line uninitialized-local
+      address currOwnershipAddr;
+      uint256 tokenIdsLength = balanceOf(owner);
+      bytes[] memory tokenIds = new bytes[](tokenIdsLength);
+      TokenOwnership memory ownership;
+      for (uint256 i = 0 ; tokenIdsIdx != tokenIdsLength; ++i) {
+          ownership = _ownershipAt(i);
+          if (ownership.burned) {
+              continue;
+          }
+          if (ownership.addr != address(0)) {
+              currOwnershipAddr = ownership.addr;
+          }
+          if (currOwnershipAddr == owner) {
+              tokenIds[tokenIdsIdx++] = _validators[i];
+          }
+      }
+      return tokenIds;
+    }
+  }
+
+  /**
+   * @notice Finds the tokenId of a validator
+   * @dev Returns MAX_SUPPLY if not found
+   * @param pubkey - A 48 bytes representing the validator's public key
+   */ 
+  function tokenOfValidator(bytes calldata pubkey) external view returns (uint256) {
+    for (uint256 i = 0; i < _validators.length; i++) {
+      if (keccak256(_validators[i]) == keccak256(pubkey) && _exists(i)) {
+        return i;
+      }
+    }
     return MAX_SUPPLY;
   }
 
@@ -230,113 +157,9 @@
         }
         if (validatorRecords[_validators[i]] == operatorId) {
           validators[tokenIdsIdx++] = _validators[i];
->>>>>>> eea0a8b4
         }
-
-        return validators;
-    }
-
-    /**
-     * @notice Returns the init height of the tokenId
-     * @param tokenId - tokenId of the validator nft
-     */
-    function initHeightOf(uint256 tokenId) external view returns (uint256) {
-        require(_exists(tokenId), "Token does not exist");
-
-        return _initHeights[tokenId];
-    }
-
-<<<<<<< HEAD
-    /**
-     * @notice Returns the last owner before the nft is burned
-     * @param tokenId - tokenId of the validator nft
-     */
-    function lastOwnerOf(uint256 tokenId) external view returns (address) {
-        require(_ownershipAt(tokenId).burned, "Token not burned yet");
-
-        return lastOwners[tokenId];
-    }
-
-    function getLatestTokenId() external view returns (uint256) {
-        return _nextTokenId();
-    }
-
-    /**
-     * @notice Mints a Validator nft (vNFT)
-     * @param _pubkey -  A 48 bytes representing the validator's public key
-     * @param _to - The recipient of the nft
-     * @param _operator - The operator repsonsible for operating the physical node
-     */
-    function whiteListMint(bytes calldata _pubkey, address _to, uint256 _operator) external onlyLiquidStaking {
-        require(
-            totalSupply() + 1 <= MAX_SUPPLY, "not enough remaining reserved for auction to support desired mint amount"
-        );
-        require(validatorRecords[_pubkey] == 0, "Pub key already in used");
-
-        validatorRecords[_pubkey] = _operator;
-        _validators.push(_pubkey);
-        _initHeights.push(block.number);
-
-        _safeMint(_to, 1);
-    }
-
-    /**
-     * @notice Burns a Validator nft (vNFT)
-     * @param tokenId - tokenId of the validator nft
-     */
-    function whiteListBurn(uint256 tokenId) external onlyLiquidStaking {
-        lastOwners[tokenId] = ownerOf(tokenId);
-        _burn(tokenId);
-    }
-
-    // // metadata URI
-    string private _baseTokenURI;
-
-    function _baseURI() internal view virtual override returns (string memory) {
-        return _baseTokenURI;
-    }
-
-    function setBaseURI(string calldata baseURI) external onlyOwner {
-        emit BaseURIChanged(_baseTokenURI, baseURI);
-        _baseTokenURI = baseURI;
-    }
-
-    /**
-     * @notice set LiquidStaking contract address
-     * @param _liqStakingAddress - contract address
-     */
-    function setLiquidStaking(address _liqStakingAddress) external onlyOwner {
-        require(_liqStakingAddress != address(0), "LiquidStaking address provided invalid");
-        emit LiquidStakingChanged(liquidStakingAddress, _liqStakingAddress);
-        liquidStakingAddress = _liqStakingAddress;
-    }
-
-    // function to disable gasless listings for security in case
-    // opensea ever shuts down or is compromised
-    function setIsOpenSeaProxyActive(bool isOpenSeaProxyActive_) external onlyOwner {
-        emit OpenSeaState(isOpenSeaProxyActive_);
-        _isOpenSeaProxyActive = isOpenSeaProxyActive_;
-    }
-
-    function numberMinted(address owner) external view returns (uint256) {
-        return _numberMinted(owner);
-    }
-
-    ////////below is the new code//////////////////////////////////////////////////////////////////////////////////////////////////////////////////////////////////////
-    function isApprovedForAll(address owner, address operator) public view override returns (bool) {
-        // Get a reference to OpenSea's proxy registry contract by instantiating
-        // the contract using the already existing address.
-
-        if (_isOpenSeaProxyActive && OPENSEA_PROXY_ADDRESS == operator) {
-            return true;
-        }
-        // if (operator == _liquidStakingAddress) {
-        //     return true;
-        // }
-
-        return super.isApprovedForAll(owner, operator);
-    }
-=======
+    }
+
     return validators;
   }
 
@@ -464,5 +287,4 @@
 
       return super.isApprovedForAll(owner, operator);
   }
->>>>>>> eea0a8b4
 }