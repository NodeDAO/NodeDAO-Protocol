// SPDX-License-Identifier: UNLICENSED
pragma solidity ^0.8.7;

import "openzeppelin-contracts-upgradeable/access/OwnableUpgradeable.sol";
import "openzeppelin-contracts-upgradeable/proxy/utils/Initializable.sol";
import "openzeppelin-contracts-upgradeable/proxy/utils/UUPSUpgradeable.sol";
import "openzeppelin-contracts-upgradeable/security/ReentrancyGuardUpgradeable.sol";
import "openzeppelin-contracts-upgradeable/token/ERC20/ERC20Upgradeable.sol";
import "src/interfaces/INEth.sol";
import "src/interfaces/ILiquidStaking.sol";

contract NETH is Initializable, OwnableUpgradeable, UUPSUpgradeable, ERC20Upgradeable, INEth {
    event TokensMinted(address indexed to, uint256 amount, uint256 ethAmount, uint256 time);
    event TokensBurned(address indexed from, uint256 amount, uint256 ethAmount, uint256 time);
    event EtherDeposited(address indexed from, uint256 amount, uint256 time);

    ILiquidStaking iLiqStaking;

    function initialize(address _liqStakingAddress) external initializer {
        iLiqStaking = ILiquidStaking(_liqStakingAddress);
    }

    function _authorizeUpgrade(address) internal override onlyOwner {}

    // Calculate the amount of ETH backing an amount of nETH
    function getEthValue(uint256 _nethAmount) public payable override returns (uint256) {
        uint256 totalPooledEth = iLiqStaking.getTotalPooledEther();
        uint256 nEthSupply = totalSupply();

        // Use 1:1 ratio if no nETH is minted
        if (nEthSupply == 0) return _nethAmount;

        // Calculate and return
        return _nethAmount * (totalPooledEth / nEthSupply);
    }

    // Calculate the amount of nETH backing an amount of ETH
    function getNethValue(uint256 _ethAmount) public payable override returns (uint256) {
        uint256 totalPooledEth = iLiqStaking.getTotalPooledEther();
        uint256 nEthSupply = totalSupply();

        // Use 1:1 ratio if no nETH is minted
        if (nEthSupply == 0) return _ethAmount;

        require(totalPooledEth > 0, "Cannot calculate nETH token amount while total network balance is zero");

        // Calculate and return
<<<<<<< HEAD
        return _ethAmount * nEthSupply / totalPooledEth;
=======
        return _ethAmount * (nEthSupply/ totalPooledEth);
>>>>>>> 1fef87ab
    }

    // Mint nETH
    function mint(uint256 _ethAmount, address _to) external override returns (uint256) {
        // Get nETH amount
        uint256 nethAmount = getNethValue(_ethAmount);

        // Check nETH amount
        require(nethAmount > 0, "Invalid token mint amount");

        // Update balance & supply
        _mint(_to, nethAmount);

        // TODO: Emit tokens minted event
        emit TokensMinted(_to, nethAmount, _ethAmount, block.timestamp);
        return nethAmount;
    }

    // Burn nETH for ETH
    function burn(uint256 _nethAmount) external override returns (uint256) {
        // Check nETH amount
        require(_nethAmount > 0, "Invalid token burn amount");
        require(balanceOf(msg.sender) >= _nethAmount, "Insufficient nETH balance");

        // Get ETH amount
        uint256 ethAmount = getEthValue(_nethAmount);

        // Update balance & supply
        _burn(msg.sender, _nethAmount);

        // Emit tokens burned event
        emit TokensBurned(msg.sender, _nethAmount, ethAmount, block.timestamp);

        return ethAmount;
    }

    // Receive an ETH deposit from a generous individual
    receive() external payable {
        // Emit ether deposited event
        emit EtherDeposited(msg.sender, msg.value, block.timestamp);
    }
}<|MERGE_RESOLUTION|>--- conflicted
+++ resolved
@@ -45,11 +45,7 @@
         require(totalPooledEth > 0, "Cannot calculate nETH token amount while total network balance is zero");
 
         // Calculate and return
-<<<<<<< HEAD
-        return _ethAmount * nEthSupply / totalPooledEth;
-=======
         return _ethAmount * (nEthSupply/ totalPooledEth);
->>>>>>> 1fef87ab
     }
 
     // Mint nETH
