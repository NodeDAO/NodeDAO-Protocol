// SPDX-License-Identifier: UNLICENSED
pragma solidity 0.8.8;

import "openzeppelin-contracts-upgradeable/access/OwnableUpgradeable.sol";
import "openzeppelin-contracts-upgradeable/proxy/utils/Initializable.sol";
import "openzeppelin-contracts-upgradeable/proxy/utils/UUPSUpgradeable.sol";
import "openzeppelin-contracts-upgradeable/security/ReentrancyGuardUpgradeable.sol";
import "src/interfaces/IELRewardFactory.sol";
import "src/interfaces/INodeOperatorsRegistry.sol";
import "src/interfaces/IDepositContract.sol";
import "src/interfaces/IELReward.sol";
import "src/interfaces/IOperatorSlash.sol";
import "src/interfaces/ILargeStaking.sol";
import {CLStakingExitInfo, CLStakingSlashInfo} from "src/library/ConsensusStruct.sol";

/**
 * @title Large Staking
 *
 * Non-custodial large-amount pledge, supporting the migration of verifiers
 */
contract LargeStaking is
    ILargeStaking,
    Initializable,
    OwnableUpgradeable,
    UUPSUpgradeable,
    ReentrancyGuardUpgradeable
{
    IOperatorSlash public operatorSlashContract;
    INodeOperatorsRegistry public nodeOperatorRegistryContract;
    address public largeOracleContractAddr;
    IELRewardFactory public elRewardFactory;
    IDepositContract public depositContract;

    struct StakingInfo {
        bool isELRewardSharing; // Whether to share the execution layer reward pool
        uint256 stakingId; // Staking order id
        uint256 operatorId; // Specify which operator operates the validator
        uint256 stakingAmount; // The total amount of user stake
        uint256 alreadyUsedAmount; // Amount deposited into Eth2 or unstake
        uint256 unstakeRequestAmount; // The amount the user requested to withdraw
        uint256 unstakeAmount; // Amount the user has withdrawn
        address owner; // The owner of the staking order，used for claim execution layer reward
        address elRewardAddr; // Address to receive el rewards
        bytes32 withdrawCredentials; // Withdrawal certificate
    }

    mapping(uint256 => StakingInfo) public largeStakings; // Staking order
    uint256 public totalLargeStakingCounts;
    mapping(uint256 => uint256) internal totalLargeStakeAmounts; // key is operatorId

    uint256 public MIN_STAKE_AMOUNT;
    uint256 public MAX_SLASH_AMOUNT;

    mapping(uint256 => bytes[]) internal validators; // key is stakingId

    struct ValidatorInfo {
        uint256 stakingId;
        uint256 registerBlock;
        uint256 exitBlock;
        uint256 slashAmount;
    }

    mapping(bytes => ValidatorInfo) public validatorInfo; // key is pubkey

    // dao address
    address public dao;
    // dao treasury address
    address public daoVaultAddress;
    // dao el commisssionRate
    uint256 public daoElCommissionRate;

    mapping(uint256 => address) public elPrivateRewardPool; // key is stakingId
    mapping(uint256 => address) public elSharedRewardPool; // key is operatorId

    // share reward pool
    struct SettleInfo {
        uint256 valuePerSharePoint;
        uint256 rewardBalance;
    }

    mapping(uint256 => SettleInfo) public eLSharedRewardSettleInfo; // key is stakingId
    mapping(uint256 => uint256) public unclaimedSharedRewards; // key is operatorId
    mapping(uint256 => uint256) public operatorSharedRewards; // key is operatorId
    mapping(uint256 => uint256) public daoSharedRewards; // key is operatorId
    mapping(uint256 => uint256) public totalShares; // key is operatorId
    mapping(uint256 => uint256) public valuePerShare; // key is operatorId
    uint256 private constant UNIT = 1e18;

    // private reward pool
    mapping(uint256 => uint256) public operatorPrivateRewards; // key is stakingId
    mapping(uint256 => uint256) public daoPrivateRewards; // key is stakingId
    mapping(uint256 => uint256) public unclaimedPrivateRewards; // key is stakingId

    error PermissionDenied();
    error InvalidParameter();
    error InvalidAddr();
    error InvalidAmount();
    error SharedRewardPoolOpened();
    error SharedRewardPoolNotOpened();
    error RequireOperatorTrusted();
    error InvalidWithdrawalCredentials();
    error InsufficientFunds();
    error InsufficientMargin();
    error InvalidRewardAddr();
    error DuplicatePubKey();
    error InvalidRewardRatio();
    error InvalidReport();

    modifier onlyDao() {
        if (msg.sender != dao) revert PermissionDenied();
        _;
    }

    modifier onlyLargeOracle() {
        if (msg.sender != largeOracleContractAddr) revert PermissionDenied();
        _;
    }

    function _authorizeUpgrade(address) internal override onlyOwner {}

    /**
     * @notice initialize LargeStaking Contract
     */
    function initialize(
        address _dao,
        address _daoVaultAddress,
        address _nodeOperatorRegistryAddress,
        address _operatorSlashContract,
        address _largeOracleContractAddr,
        address _elRewardFactory,
        address _depositContract
    ) public initializer {
        __Ownable_init();
        __UUPSUpgradeable_init();
        __ReentrancyGuard_init();

        if (
            _nodeOperatorRegistryAddress == address(0) || _largeOracleContractAddr == address(0)
                || _elRewardFactory == address(0) || _dao == address(0) || _daoVaultAddress == address(0)
                || _depositContract == address(0) || _operatorSlashContract == address(0)
        ) {
            revert InvalidAddr();
        }

        nodeOperatorRegistryContract = INodeOperatorsRegistry(_nodeOperatorRegistryAddress);
        elRewardFactory = IELRewardFactory(_elRewardFactory);
        depositContract = IDepositContract(_depositContract);
        operatorSlashContract = IOperatorSlash(_operatorSlashContract);
        largeOracleContractAddr = _largeOracleContractAddr;
        dao = _dao;
        daoVaultAddress = _daoVaultAddress;
        daoElCommissionRate = 1000;
        MIN_STAKE_AMOUNT = 32 ether;
        MAX_SLASH_AMOUNT = 2 ether;
    }

    /**
     * @notice The operator starts the shared revenue pool. If the operator is not started,
     * users cannot use the shared revenue pool for pledge
     */
    function startupSharedRewardPool(uint256 _operatorId) public {
        (,, address owner,,) = nodeOperatorRegistryContract.getNodeOperator(_operatorId, false);
        if (msg.sender != owner) revert PermissionDenied();

        address elRewardPoolAddr = elSharedRewardPool[_operatorId];
        if (elRewardPoolAddr != address(0)) revert SharedRewardPoolOpened();

        elRewardPoolAddr = elRewardFactory.create(_operatorId, address(this));
        elSharedRewardPool[_operatorId] = elRewardPoolAddr;

        emit SharedRewardPoolStart(_operatorId, elRewardPoolAddr);
    }

    /**
     * @notice The user initiates a large amount of pledge,
     * allowing the user to set the owner, withdrawal certificate,
     * whether to use the shared revenue pool.
     * Once set, cannot be changed
     */
    function largeStake(
        uint256 _operatorId,
        address _elRewardAddr,
        address _withdrawCredentials,
        bool _isELRewardSharing
    ) public payable {
        if (msg.value < MIN_STAKE_AMOUNT || msg.value % 32 ether != 0) revert InvalidAmount();
        // operatorId must be a trusted operator
        if (!nodeOperatorRegistryContract.isTrustedOperator(_operatorId)) revert RequireOperatorTrusted();

        if (_isELRewardSharing) {
            settleElSharedReward(_operatorId);
        }

        uint256 curStakingId;
        address elRewardPoolAddr;
        (curStakingId, elRewardPoolAddr) =
            _stake(_operatorId, msg.sender, _elRewardAddr, _withdrawCredentials, _isELRewardSharing, msg.value, false);
        totalLargeStakeAmounts[_operatorId] += msg.value;
        emit LargeStake(
            _operatorId, curStakingId, msg.value, msg.sender, _elRewardAddr, _withdrawCredentials, _isELRewardSharing
            );
    }

    /**
     * @notice The user adds pledge funds to an existing pledge order.
     * Check through the owner and withdrawal certificate to prevent pledge errors
     */
    function appendLargeStake(uint256 _stakingId, address _owner, address _withdrawCredentials) public payable {
        if (msg.value < 32 ether || msg.value % 32 ether != 0 || _stakingId < 1 || _stakingId > totalLargeStakingCounts)
        {
            revert InvalidAmount();
        }
        StakingInfo memory stakingInfo = largeStakings[_stakingId];
        bytes32 userWithdrawalCredentials = getWithdrawCredentials(_withdrawCredentials);

        if (stakingInfo.owner != _owner || stakingInfo.withdrawCredentials != userWithdrawalCredentials) {
            revert InvalidParameter();
        }

        if (stakingInfo.isELRewardSharing) {
            settleElSharedReward(stakingInfo.operatorId);
            _updateShare(
                _stakingId,
                stakingInfo.operatorId,
                stakingInfo.stakingAmount - stakingInfo.unstakeAmount,
                msg.value,
                true
            );
        }

        largeStakings[_stakingId].stakingAmount += msg.value;
        totalLargeStakeAmounts[stakingInfo.operatorId] += msg.value;

        emit AppendStake(_stakingId, msg.value);
    }

    /**
     * @notice Users can unstake.
     * If the funds have not been pledged, the funds will be withdrawn synchronously.
     * If the funds have been recharged to eth2, the funds will be withdrawn asynchronously and automatically to the withdrawal certificate address
     */
    function largeUnstake(uint256 _stakingId, uint256 _amount) public nonReentrant {
        StakingInfo storage stakingInfo = largeStakings[_stakingId];
        if (
            _amount < 32 ether || _amount % 32 ether != 0
                || _amount > stakingInfo.stakingAmount - stakingInfo.unstakeRequestAmount
        ) revert InvalidAmount();

        if (msg.sender != stakingInfo.owner) revert PermissionDenied();

        uint256 _unstakeAmount = 0;
        if (stakingInfo.stakingAmount > stakingInfo.alreadyUsedAmount) {
            uint256 fastAmount = stakingInfo.stakingAmount - stakingInfo.alreadyUsedAmount;
            if (fastAmount > _amount) {
                _unstakeAmount = _amount;
            } else {
                _unstakeAmount = fastAmount;
            }

            if (stakingInfo.isELRewardSharing) {
                settleElSharedReward(stakingInfo.operatorId);
                _updateShare(
                    _stakingId,
                    stakingInfo.operatorId,
                    stakingInfo.stakingAmount - stakingInfo.unstakeAmount,
                    _unstakeAmount,
                    false
                );
            }

            // _unstakeAmount is not equal to 0, which means that the unstake is completed synchronously
            stakingInfo.unstakeAmount += _unstakeAmount;
            stakingInfo.alreadyUsedAmount += _unstakeAmount;
            totalLargeStakeAmounts[stakingInfo.operatorId] -= _unstakeAmount;

            payable(stakingInfo.owner).transfer(_unstakeAmount);
            emit FastUnstake(_stakingId, _unstakeAmount);
        }

        stakingInfo.unstakeRequestAmount += _amount;

        emit LargeUnstake(_stakingId, _amount);
    }

    /**
     * @notice Allows the operator to migrate already running validators into the protocol.
     */
    function migrateStake(
        address _owner,
        address _elRewardAddr,
        address _withdrawCredentials,
        bool _isELRewardSharing,
        bytes[] calldata _pubKeys
    ) public {
        uint256 operatorId = nodeOperatorRegistryContract.isTrustedOperatorOfControllerAddress(msg.sender);
        if (operatorId == 0) revert RequireOperatorTrusted();

        if (_isELRewardSharing) {
            settleElSharedReward(operatorId);
        }

        uint256 curStakingId;
        address elRewardPoolAddr;
        uint256 stakeAmounts = _pubKeys.length * 32 ether;
        (curStakingId, elRewardPoolAddr) =
            _stake(operatorId, _owner, _elRewardAddr, _withdrawCredentials, _isELRewardSharing, stakeAmounts, true);
        for (uint256 i = 0; i < _pubKeys.length; ++i) {
            _savePubKey(curStakingId, _pubKeys[i]);
        }
        totalLargeStakeAmounts[operatorId] += stakeAmounts;

        emit MigretaStake(
            operatorId, curStakingId, stakeAmounts, _owner, _elRewardAddr, _withdrawCredentials, _isELRewardSharing
            );
    }

    /**
     * @notice Allows the operator to migrate already running validators into existing stake orders.
     */
    function appendMigrateStake(
        uint256 _stakingId,
        address _owner,
        address _withdrawCredentials,
        bytes[] calldata _pubKeys
    ) public {
        StakingInfo memory stakingInfo = largeStakings[_stakingId];
        bytes32 userWithdrawalCredentials = getWithdrawCredentials(_withdrawCredentials);

        if (
            stakingInfo.owner != _owner || stakingInfo.withdrawCredentials != userWithdrawalCredentials
                || _stakingId < 1 || _stakingId > totalLargeStakingCounts
        ) {
            revert InvalidParameter();
        }

        uint256 stakeAmounts = _pubKeys.length * 32 ether;

        if (stakingInfo.isELRewardSharing) {
            settleElSharedReward(stakingInfo.operatorId);
            _updateShare(
                _stakingId,
                stakingInfo.operatorId,
                stakingInfo.stakingAmount - stakingInfo.unstakeAmount,
                stakeAmounts,
                true
            );
        }

        largeStakings[_stakingId].stakingAmount += stakeAmounts;
        largeStakings[_stakingId].alreadyUsedAmount += stakeAmounts;
        totalLargeStakeAmounts[stakingInfo.operatorId] += stakeAmounts;

        for (uint256 i = 0; i < _pubKeys.length; ++i) {
            _savePubKey(_stakingId, _pubKeys[i]);
        }

        emit AppendMigretaStake(_stakingId, stakeAmounts);
    }

    function _stake(
        uint256 _operatorId,
        address _owner,
        address _elRewardAddr,
        address _withdrawCredentials,
        bool _isELRewardSharing,
        uint256 _stakingAmount,
        bool isMigrate
    ) internal returns (uint256, address) {
        if (_withdrawCredentials == address(0) || _withdrawCredentials.balance < 1 wei) {
            revert InvalidWithdrawalCredentials();
        }

        uint256 curStakingId = totalLargeStakingCounts + 1;
        totalLargeStakingCounts = curStakingId;

        bytes32 userWithdrawalCredentials = getWithdrawCredentials(_withdrawCredentials);
        largeStakings[totalLargeStakingCounts] = StakingInfo({
            isELRewardSharing: _isELRewardSharing,
            stakingId: curStakingId,
            operatorId: _operatorId,
            stakingAmount: _stakingAmount,
            alreadyUsedAmount: isMigrate ? _stakingAmount : 0,
            unstakeRequestAmount: 0,
            unstakeAmount: 0,
            owner: _owner,
            elRewardAddr: _elRewardAddr,
            withdrawCredentials: userWithdrawalCredentials
        });

        address elRewardPoolAddr;
        if (!_isELRewardSharing) {
            elRewardPoolAddr = elRewardFactory.create(_operatorId, address(this));
            elPrivateRewardPool[curStakingId] = elRewardPoolAddr;
        } else {
            elRewardPoolAddr = elSharedRewardPool[_operatorId];
            if (address(0) == elRewardPoolAddr) revert SharedRewardPoolNotOpened();

            _updateShare(curStakingId, _operatorId, 0, _stakingAmount, true);
        }

        return (curStakingId, elRewardPoolAddr);
    }

    function _updateShare(
        uint256 _stakingId,
        uint256 _operatorId,
        uint256 _curAmount,
        uint256 _updataAmount,
        bool _isStake
    ) internal {
        SettleInfo storage info = eLSharedRewardSettleInfo[_stakingId];

        info.rewardBalance += (valuePerShare[_operatorId] - info.valuePerSharePoint) * (_curAmount) / UNIT;
        info.valuePerSharePoint = valuePerShare[_operatorId];

        if (_isStake) {
            totalShares[_operatorId] += _updataAmount;
        } else {
            totalShares[_operatorId] -= _updataAmount;
        }
    }

    /**
     * @notice Calculate WithdrawCredentials based on address
     */
    function getWithdrawCredentials(address _withdrawCredentials) public pure returns (bytes32) {
        return abi.decode(abi.encodePacked(hex"010000000000000000000000", _withdrawCredentials), (bytes32));
    }

    /**
     * @notice operator registration validators
     */
    function registerValidator(
        uint256 _stakingId,
        bytes[] calldata _pubkeys,
        bytes[] calldata _signatures,
        bytes32[] calldata _depositDataRoots
    ) external nonReentrant {
        // must be a trusted operator
        uint256 operatorId = nodeOperatorRegistryContract.isTrustedOperatorOfControllerAddress(msg.sender);
        if (operatorId == 0) revert RequireOperatorTrusted();

        uint256 depositAmount = _pubkeys.length * 32 ether;
        StakingInfo memory stakingInfo = largeStakings[_stakingId];
        if ((stakingInfo.stakingAmount - stakingInfo.alreadyUsedAmount) < depositAmount) {
            revert InsufficientFunds();
        }

        bytes memory withdrawCredentials = abi.encodePacked(stakingInfo.withdrawCredentials);

        for (uint256 i = 0; i < _pubkeys.length; ++i) {
            depositContract.deposit{value: 32 ether}(
                _pubkeys[i], withdrawCredentials, _signatures[i], _depositDataRoots[i]
            );
            emit ValidatorRegistered(operatorId, _stakingId, _pubkeys[i]);
            _savePubKey(_stakingId, _pubkeys[i]);
        }

        largeStakings[_stakingId].alreadyUsedAmount += depositAmount;
    }

    function _savePubKey(uint256 _stakingId, bytes memory _pubkey) internal {
        if (validatorInfo[_pubkey].stakingId != 0) revert DuplicatePubKey();
        validators[_stakingId].push(_pubkey);
        validatorInfo[_pubkey] =
            ValidatorInfo({stakingId: _stakingId, registerBlock: block.number, exitBlock: 0, slashAmount: 0});
    }

    /**
     * @notice Get pending rewards
     */
    function reward(uint256 _stakingId) public view returns (uint256 userReward) {
        StakingInfo memory stakingInfo = largeStakings[_stakingId];
        (uint256 operatorId,, uint256 rewards) = getRewardPoolInfo(_stakingId);

        if (stakingInfo.isELRewardSharing) {
            SettleInfo memory settleInfo = eLSharedRewardSettleInfo[_stakingId];
            userReward = settleInfo.rewardBalance;

            if (totalShares[operatorId] == 0) {
                return (userReward);
            }

            uint256 unsettledPoolReward;
            if (rewards != 0) {
                (,, unsettledPoolReward) = _calcElReward(rewards, operatorId);
            }

            uint256 unsettledUserReward = (
                valuePerShare[operatorId] + unsettledPoolReward * UNIT / totalShares[operatorId]
                    - settleInfo.valuePerSharePoint
            ) * (stakingInfo.stakingAmount - stakingInfo.unstakeAmount) / UNIT;
            userReward += unsettledUserReward;
        } else {
            userReward =
                unclaimedPrivateRewards[_stakingId] - daoPrivateRewards[_stakingId] - operatorPrivateRewards[_stakingId];
            if (rewards != 0) {
                (,, uint256 unsettledPoolReward) = _calcElReward(rewards, operatorId);
                userReward += unsettledPoolReward;
            }
        }

        return (userReward);
    }

    /**
     * @notice Get reward pool information
     */
    function getRewardPoolInfo(uint256 _stakingId)
        public
        view
        returns (uint256 operatorId, address rewardPoolAddr, uint256 rewards)
    {
        StakingInfo memory stakingInfo = largeStakings[_stakingId];
        operatorId = stakingInfo.operatorId;
        if (stakingInfo.isELRewardSharing) {
            rewardPoolAddr = elSharedRewardPool[operatorId];
            rewards = rewardPoolAddr.balance - unclaimedSharedRewards[operatorId];
        } else {
            rewardPoolAddr = elPrivateRewardPool[_stakingId];
            rewards = rewardPoolAddr.balance - unclaimedPrivateRewards[_stakingId];
        }
        return (operatorId, rewardPoolAddr, rewards);
    }

    /**
     * @notice Settle the shared reward pool. Each operator has only one shared reward pool
     */
    function settleElSharedReward(uint256 _operatorId) public {
        address rewardPoolAddr = elSharedRewardPool[_operatorId];
        if (address(0) == rewardPoolAddr) revert SharedRewardPoolNotOpened();

        uint256 rewards = rewardPoolAddr.balance - unclaimedSharedRewards[_operatorId];
        if (rewards == 0) return;
        (uint256 daoReward, uint256 operatorReward, uint256 poolReward) = _calcElReward(rewards, _operatorId);

        operatorSharedRewards[_operatorId] += operatorReward;
        daoSharedRewards[_operatorId] += daoReward;
        unclaimedSharedRewards[_operatorId] = rewardPoolAddr.balance;

        valuePerShare[_operatorId] += poolReward * UNIT / totalShares[_operatorId]; // settle

        emit ELShareingRewardSettle(_operatorId, daoReward, operatorReward, poolReward);
    }

    /**
     * @notice Settle the private reward pool.
     * Each pledge sheet of a private reward pool has its own private reward pool
     */
    function settleElPrivateReward(uint256 _stakingId) public {
        if (_stakingId < 1 || _stakingId > totalLargeStakingCounts) revert InvalidParameter();

        address rewardPoolAddr = elPrivateRewardPool[_stakingId];
        uint256 _operatorId = largeStakings[_stakingId].operatorId;
        uint256 rewards = rewardPoolAddr.balance - unclaimedPrivateRewards[_stakingId];
        if (rewards == 0) return;

        (uint256 daoReward, uint256 operatorReward, uint256 poolReward) = _calcElReward(rewards, _operatorId);
        unclaimedPrivateRewards[_stakingId] = rewardPoolAddr.balance;
        operatorPrivateRewards[_stakingId] += operatorReward;
        daoPrivateRewards[_stakingId] += daoReward;

        emit ElPrivateRewardSettle(_stakingId, _operatorId, daoReward, operatorReward, poolReward);
    }

    function _calcElReward(uint256 rewards, uint256 _operatorId)
        internal
        view
        returns (uint256 daoReward, uint256 operatorReward, uint256 poolReward)
    {
        uint256[] memory _operatorIds = new uint256[] (1);
        _operatorIds[0] = _operatorId;
        uint256[] memory operatorElCommissionRate;
        operatorElCommissionRate = nodeOperatorRegistryContract.getOperatorCommissionRate(_operatorIds);
        operatorReward = (rewards * operatorElCommissionRate[0]) / 10000;
        daoReward = (rewards * daoElCommissionRate) / 10000;
        poolReward = rewards - operatorReward - daoReward;
        return (daoReward, operatorReward, poolReward);
    }

    /**
     * @notice Users claim benefits of the execution layer
     */
    function claimRewardsOfUser(uint256 _stakingId, uint256 rewards) public nonReentrant {
        StakingInfo memory stakingInfo = largeStakings[_stakingId];
        SettleInfo storage settleInfo = eLSharedRewardSettleInfo[_stakingId];

        address rewardPoolAddr;
        if (stakingInfo.isELRewardSharing) {
            settleElSharedReward(stakingInfo.operatorId);

            rewardPoolAddr = elSharedRewardPool[stakingInfo.operatorId];

            uint256 totalRewards = settleInfo.rewardBalance
                + (valuePerShare[stakingInfo.operatorId] - settleInfo.valuePerSharePoint)
                    * (stakingInfo.stakingAmount - stakingInfo.unstakeAmount) / UNIT;

            settleInfo.valuePerSharePoint = valuePerShare[stakingInfo.operatorId];

            settleInfo.rewardBalance = totalRewards - rewards;
            unclaimedSharedRewards[stakingInfo.operatorId] -= rewards;
        } else {
            settleElPrivateReward(_stakingId);
            rewardPoolAddr = elPrivateRewardPool[_stakingId];
            if (
                rewards + operatorPrivateRewards[_stakingId] + daoPrivateRewards[_stakingId]
                    > unclaimedPrivateRewards[_stakingId]
            ) {
                revert InvalidAmount();
            }
            unclaimedPrivateRewards[_stakingId] -= rewards;
        }

        _transfer(rewardPoolAddr, stakingInfo.elRewardAddr, rewards);
        emit UserRewardClaimed(_stakingId, stakingInfo.elRewardAddr, rewards);

        uint256[] memory _stakingIds = new uint256[] (1);
        _stakingIds[0] = _stakingId;
        operatorSlashContract.claimCompensatedOfLargeStaking(_stakingIds, stakingInfo.elRewardAddr);
    }

    /**
     * @notice The operator claim the reward commission
     */
    function claimRewardsOfOperator(uint256 _operatorId, uint256[] memory _privatePoolStakingIds)
        external
        nonReentrant
    {
        StakingInfo memory stakingInfo;
        (uint256 pledgeBalance, uint256 requirBalance) =
            nodeOperatorRegistryContract.getPledgeInfoOfOperator(_operatorId);
        if (pledgeBalance < requirBalance) revert InsufficientMargin();

        address operatorElSharedRewardPool = elSharedRewardPool[_operatorId];
        if (operatorElSharedRewardPool != address(0)) {
            settleElSharedReward(_operatorId);
            uint256 operatorRewards = operatorSharedRewards[_operatorId];
            if (operatorRewards != 0) {
                operatorSharedRewards[_operatorId] = 0;
                unclaimedSharedRewards[_operatorId] -= operatorRewards;
                emit OperatorSharedRewardClaimed(stakingInfo.operatorId, operatorRewards);
                _distributeOperatorRewards(operatorElSharedRewardPool, operatorRewards, _operatorId);
            }
        }

        for (uint256 i = 0; i < _privatePoolStakingIds.length; ++i) {
            uint256 stakingId = _privatePoolStakingIds[i];
            stakingInfo = largeStakings[stakingId];
            if (stakingInfo.isELRewardSharing || stakingInfo.operatorId != _operatorId) {
                continue;
            }

            settleElPrivateReward(stakingId);

            uint256 operatorRewards = operatorPrivateRewards[stakingId];
            if (operatorRewards == 0) continue;

            operatorPrivateRewards[stakingId] = 0;
            unclaimedPrivateRewards[stakingId] -= operatorRewards;
            emit OperatorPrivateRewardClaimed(stakingId, stakingInfo.operatorId, operatorRewards);
            _distributeOperatorRewards(elPrivateRewardPool[stakingId], operatorRewards, stakingInfo.operatorId);
        }
    }

    function _distributeOperatorRewards(address _elRewardContract, uint256 _operatorRewards, uint256 _operatorId)
        internal
    {
        address[] memory rewardAddresses;
        uint256[] memory ratios;
        uint256 totalAmount = 0;
        uint256 totalRatios = 0;

        (rewardAddresses, ratios) = nodeOperatorRegistryContract.getNodeOperatorRewardSetting(_operatorId);
        if (rewardAddresses.length == 0) revert InvalidRewardAddr();
        uint256[] memory rewardAmounts = new uint256[] (rewardAddresses.length);

        totalAmount = 0;
        totalRatios = 0;
        for (uint256 i = 0; i < rewardAddresses.length; ++i) {
            uint256 ratio = ratios[i];
            totalRatios += ratio;

            // If it is the last reward address, calculate by subtraction
            if (i == rewardAddresses.length - 1) {
                rewardAmounts[i] = _operatorRewards - totalAmount;
            } else {
                uint256 amount = _operatorRewards * ratio / 100;
                rewardAmounts[i] = amount;
                totalAmount += amount;
            }
        }

        if (totalRatios != 100) revert InvalidRewardRatio();

        for (uint256 j = 0; j < rewardAddresses.length; ++j) {
            _transfer(_elRewardContract, rewardAddresses[j], rewardAmounts[j]);
            emit OperatorRewardClaimed(_operatorId, rewardAddresses[j], rewardAmounts[j]);
        }
    }

    /**
     * @notice The Dao claim the reward commission
     */
    function claimRewardsOfDao(uint256[] memory _stakingIds) external nonReentrant {
        StakingInfo memory stakingInfo;
        for (uint256 i = 0; i < _stakingIds.length; ++i) {
            uint256 stakingId = _stakingIds[i];
            stakingInfo = largeStakings[stakingId];
            if (stakingInfo.isELRewardSharing) {
                settleElSharedReward(stakingInfo.operatorId);
                uint256 daoRewards = daoSharedRewards[stakingInfo.operatorId];
                if (daoRewards == 0) continue;

                daoSharedRewards[stakingInfo.operatorId] = 0;
                unclaimedSharedRewards[stakingInfo.operatorId] -= daoRewards;

                _transfer(elSharedRewardPool[stakingInfo.operatorId], daoVaultAddress, daoRewards);
                emit DaoSharedRewardClaimed(stakingInfo.operatorId, daoVaultAddress, daoRewards);
            } else {
                settleElPrivateReward(stakingId);
                uint256 daoRewards = daoPrivateRewards[stakingId];
                if (daoRewards == 0) continue;

                daoPrivateRewards[stakingId] = 0;
                unclaimedPrivateRewards[stakingId] -= daoRewards;

                _transfer(elPrivateRewardPool[stakingId], daoVaultAddress, daoRewards);
                emit DaoPrivateRewardClaimed(stakingId, daoVaultAddress, daoRewards);
            }
        }
    }

    function _transfer(address _poolAddr, address _to, uint256 _amounts) internal {
        IELReward(_poolAddr).transfer(_amounts, _to);
    }

    /**
     * @notice The oracle reports the verifier's exit and slash information.
     */
    function reportCLStakingData(
        CLStakingExitInfo[] memory _clStakingExitInfo,
        CLStakingSlashInfo[] memory _clStakingSlashInfo
    ) external onlyLargeOracle {
        StakingInfo memory stakingInfo;
        for (uint256 i = 0; i < _clStakingExitInfo.length; ++i) {
            CLStakingExitInfo memory sInfo = _clStakingExitInfo[i];
<<<<<<< HEAD
            ValidatorInfo memory vInfo = validatorInfo[sInfo.pubkey];

            if (vInfo.stakingId != sInfo.stakingId || vInfo.exitBlock != 0) {
                revert InvalidReport();
            }
            validatorInfo[sInfo.pubkey].exitBlock = block.number;
=======
            for (uint256 j = 0; j < sInfo.pubkeys.length; ++j) {
                ValidatorInfo memory vInfo = validatorInfo[sInfo.pubkeys[j]];
                if (vInfo.stakingId != sInfo.stakingId || vInfo.exitBlock != 0) {
                    revert InvalidReport();
                }

                if (vInfo.stakingId != sInfo.stakingId || vInfo.exitBlock != 0) {
                    revert InvalidReport();
                }
                validatorInfo[sInfo.pubkeys[j]].exitBlock = block.number;
            }
>>>>>>> 896c578f

            stakingInfo = largeStakings[sInfo.stakingId];
            uint256 thisUnstakeAmount = 32 ether * sInfo.pubkeys.length;
            uint256 newUnstakeAmount = stakingInfo.unstakeAmount + thisUnstakeAmount;
            if (newUnstakeAmount > stakingInfo.stakingAmount) revert InvalidReport();

            if (stakingInfo.isELRewardSharing) {
                settleElSharedReward(stakingInfo.operatorId);
                _updateShare(
                    sInfo.stakingId,
                    stakingInfo.operatorId,
                    stakingInfo.stakingAmount - stakingInfo.unstakeAmount,
                    thisUnstakeAmount,
                    false
                );
            }

            largeStakings[sInfo.stakingId].unstakeAmount = newUnstakeAmount;
            // The operator actively withdraws from the validator
            if (newUnstakeAmount > stakingInfo.unstakeRequestAmount) {
                // When unstakeRequestAmount > unstakeAmount, the operator will exit the validator
                largeStakings[sInfo.stakingId].unstakeRequestAmount = newUnstakeAmount;
            }

            totalLargeStakeAmounts[stakingInfo.operatorId] -= thisUnstakeAmount;
            emit ValidatorExitReport(stakingInfo.operatorId, sInfo.pubkeys);
        }

        uint256[] memory _stakingIds = new uint256[] (_clStakingSlashInfo.length);
        uint256[] memory _operatorIds = new uint256[] (_clStakingSlashInfo.length);
        uint256[] memory _amounts = new uint256[] (_clStakingSlashInfo.length);
        for (uint256 i = 0; i < _clStakingSlashInfo.length; ++i) {
            CLStakingSlashInfo memory sInfo = _clStakingSlashInfo[i];
            ValidatorInfo memory vInfo = validatorInfo[sInfo.pubkey];

            if (vInfo.stakingId != sInfo.stakingId || vInfo.slashAmount + sInfo.slashAmount > MAX_SLASH_AMOUNT) {
                revert InvalidReport();
            }

            _stakingIds[i] = sInfo.stakingId;
            _operatorIds[i] = largeStakings[sInfo.stakingId].operatorId;
            _amounts[i] = sInfo.slashAmount;
            validatorInfo[sInfo.pubkey].slashAmount += sInfo.slashAmount;
            emit LargeStakingSlash(_stakingIds[i], _operatorIds[i], sInfo.pubkey, _amounts[i]);
        }

        if (_clStakingSlashInfo.length != 0) {
            operatorSlashContract.slashOperatorOfLargeStaking(_stakingIds, _operatorIds, _amounts);
        }
    }

    /**
     * @notice Get the number of verifiers of the operator,
     * including those who have recharged and those who are waiting for recharge
     */
    function getOperatorValidatorCounts(uint256 _operatorId) external view returns (uint256) {
        return totalLargeStakeAmounts[_operatorId] / 32 ether;
    }

    /**
     * @notice Get all the pledge orders of the user
     */
    function getStakingInfoOfOwner(address _owner) public view returns (StakingInfo[] memory) {
        uint256 number = 0;
        for (uint256 i = 1; i <= totalLargeStakingCounts; ++i) {
            if (largeStakings[i].owner == _owner) {
                number += 1;
            }
        }
        StakingInfo[] memory userStakings = new StakingInfo[] (number);
        uint256 index = 0;
        for (uint256 i = 1; i <= totalLargeStakingCounts; ++i) {
            if (largeStakings[i].owner == _owner) {
                userStakings[index++] = largeStakings[i];
            }
        }

        return userStakings;
    }

    /**
     * @notice Get all validators under the pledge order
     */
    function getValidatorsOfStakingId(uint256 _stakingId) public view returns (bytes[] memory) {
        return validators[_stakingId];
    }

    /**
     * @notice set staking el reward
     */
    function changeElRewardAddress(uint256 _stakingId, address _elRewardAddr) public {
        StakingInfo memory stakingInfo = largeStakings[_stakingId];
        if (stakingInfo.owner != msg.sender) {
            revert PermissionDenied();
        }

        if (_elRewardAddr == address(0)) {
            revert InvalidAddr();
        }

        emit ElRewardAddressChanged(stakingInfo.elRewardAddr, _elRewardAddr);
        largeStakings[_stakingId].elRewardAddr = _elRewardAddr;
    }

    /**
     * @notice set contract setting
     */
    function setLargeStakingSetting(
        address _dao,
        address _daoVaultAddress,
        uint256 _daoElCommissionRate,
        uint256 _MIN_STAKE_AMOUNT,
        uint256 _MAX_SLASH_AMOUNT,
        address _nodeOperatorRegistryAddress,
        address _largeOracleContractAddr,
        address _elRewardFactory,
        address _operatorSlashContract
    ) public onlyDao {
        if (_dao != address(0)) {
            emit DaoAddressChanged(dao, _dao);
            dao = _dao;
        }

        if (_daoVaultAddress != address(0)) {
            emit DaoVaultAddressChanged(daoVaultAddress, _daoVaultAddress);
            daoVaultAddress = _daoVaultAddress;
        }

        if (_daoElCommissionRate != 0) {
            emit DaoELCommissionRateChanged(daoElCommissionRate, _daoElCommissionRate);
            daoElCommissionRate = _daoElCommissionRate;
        }

        if (_MIN_STAKE_AMOUNT != 0) {
            emit MinStakeAmountChanged(MIN_STAKE_AMOUNT, _MIN_STAKE_AMOUNT);
            MIN_STAKE_AMOUNT = _MIN_STAKE_AMOUNT;
        }

        if (_MAX_SLASH_AMOUNT != 0) {
            emit MaxSlashAmountChanged(MAX_SLASH_AMOUNT, _MAX_SLASH_AMOUNT);
            MAX_SLASH_AMOUNT = _MAX_SLASH_AMOUNT;
        }

        if (_nodeOperatorRegistryAddress != address(0)) {
            emit NodeOperatorsRegistryChanged(address(nodeOperatorRegistryContract), _nodeOperatorRegistryAddress);
            nodeOperatorRegistryContract = INodeOperatorsRegistry(_nodeOperatorRegistryAddress);
        }

        if (_largeOracleContractAddr != address(0)) {
            emit ConsensusOracleChanged(largeOracleContractAddr, _largeOracleContractAddr);
            largeOracleContractAddr = _largeOracleContractAddr;
        }

        if (_elRewardFactory != address(0)) {
            emit ELRewardFactoryChanged(address(elRewardFactory), _elRewardFactory);
            elRewardFactory = IELRewardFactory(_elRewardFactory);
        }

        if (_operatorSlashContract != address(0)) {
            emit OperatorSlashChanged(address(operatorSlashContract), _operatorSlashContract);
            operatorSlashContract = IOperatorSlash(_operatorSlashContract);
        }
    }
}<|MERGE_RESOLUTION|>--- conflicted
+++ resolved
@@ -744,14 +744,6 @@
         StakingInfo memory stakingInfo;
         for (uint256 i = 0; i < _clStakingExitInfo.length; ++i) {
             CLStakingExitInfo memory sInfo = _clStakingExitInfo[i];
-<<<<<<< HEAD
-            ValidatorInfo memory vInfo = validatorInfo[sInfo.pubkey];
-
-            if (vInfo.stakingId != sInfo.stakingId || vInfo.exitBlock != 0) {
-                revert InvalidReport();
-            }
-            validatorInfo[sInfo.pubkey].exitBlock = block.number;
-=======
             for (uint256 j = 0; j < sInfo.pubkeys.length; ++j) {
                 ValidatorInfo memory vInfo = validatorInfo[sInfo.pubkeys[j]];
                 if (vInfo.stakingId != sInfo.stakingId || vInfo.exitBlock != 0) {
@@ -763,7 +755,6 @@
                 }
                 validatorInfo[sInfo.pubkeys[j]].exitBlock = block.number;
             }
->>>>>>> 896c578f
 
             stakingInfo = largeStakings[sInfo.stakingId];
             uint256 thisUnstakeAmount = 32 ether * sInfo.pubkeys.length;
