--- conflicted
+++ resolved
@@ -11,12 +11,8 @@
 
 contract ELVaultFactory is Initializable, OwnableUpgradeable, UUPSUpgradeable {
     address public dao;
-<<<<<<< HEAD
     address public vNFTContract;
-=======
-    address public nftContract;
     address public liquidStakingAddress;
->>>>>>> 1dd00471
     address public beacon;
     address[] public ELVaults;
     mapping(uint256 => address) operatorVaults;
@@ -29,20 +25,13 @@
 
     event ELVaultProxyDeployed(address proxyAddress);
 
-<<<<<<< HEAD
-    function initialize(address _ELVaultImplementationAddress, address _nVNFTContractAddress, address _dao)
-        external
-        initializer
-    {
-=======
     function initialize(
         address _ELVaultImplementationAddress,
-        address _nftContract,
+        address _nVNFTContractAddress,
         address _liquidStakingAddress,
         address _nodeOperatorRegistryAddress,
         address _dao
     ) external initializer {
->>>>>>> 1dd00471
         __Ownable_init();
         __UUPSUpgradeable_init();
 
@@ -52,7 +41,7 @@
 
         _beacon.transferOwnership(_dao);
         beacon = address(_beacon);
-        vNFTContract = _nVNFTContractAddress;
+        nftContract = _nVNFTContractAddress;
         dao = _dao;
         nodeOperatorRegistryAddress = _nodeOperatorRegistryAddress;
         liquidStakingAddress = _liquidStakingAddress;
@@ -62,11 +51,7 @@
 
     function create(uint256 operatorId) external onlyNodeOperatorRegistry returns (address) {
         address proxyAddress = address(
-<<<<<<< HEAD
-            new BeaconProxy(beacon, abi.encodeWithSelector(ELVault.initialize.selector, vNFTContract, dao, operatorId))
-=======
-            new BeaconProxy(beacon, abi.encodeWithSelector(ELVault.initialize.selector, nftContract, dao, operatorId, liquidStakingAddress))
->>>>>>> 1dd00471
+            new BeaconProxy(beacon, abi.encodeWithSelector(ELVault.initialize.selector, vNFTContract, dao, operatorId, liquidStakingAddress))
         );
         ELVaults.push(proxyAddress);
         emit ELVaultProxyDeployed(proxyAddress);
