--- conflicted
+++ resolved
@@ -55,16 +55,11 @@
     /// @custom:oz-upgrades-unsafe-allow constructor
     constructor() {}
 
-<<<<<<< HEAD
-    function initialize(address _nVNFTContractAddress, address dao_, uint256 operatorId_) external initializer {
-        vNFTContract = IVNFT(_nVNFTContractAddress);
-=======
-    function initialize(address nftContract_, address dao_, uint256 operatorId_, address liquidStakingAddress_)
+    function initialize(address _nVNFTContractAddress, address dao_, uint256 operatorId_, address liquidStakingAddress_)
         external
         initializer
     {
-        nftContract = IVNFT(nftContract_);
->>>>>>> 1dd00471
+        vNFTContract = IVNFT(_nVNFTContractAddress);
         dao = dao_;
 
         RewardMetadata memory r = RewardMetadata({value: 0, height: 0});
@@ -266,7 +261,6 @@
         daoRewards = 0;
     }
 
-<<<<<<< HEAD
     /**
      * @notice Sets the liquidStaking address
      */
@@ -275,16 +269,6 @@
         emit LiquidStakingChanged(liquidStakingContract, liquidStaking_);
         liquidStakingContract = liquidStaking_;
     }
-=======
-    // /**
-    //  * @notice Sets the liquidStaking address
-    //  */
-    // function setLiquidStaking(address liquidStakingAddress_) external onlyDao {
-    //     require(liquidStakingAddress_ != address(0), "LiquidStaking address provided invalid");
-    //     emit LiquidStakingChanged(liquidStakingAddress, liquidStakingAddress_);
-    //     liquidStakingAddress = liquidStakingAddress_;
-    // }
->>>>>>> 1dd00471
 
     /**
      * @notice Sets the `PublicSettleLimit`. Determines how frequently this contract can be spammed
