--- conflicted
+++ resolved
@@ -69,14 +69,6 @@
     /// @custom:oz-upgrades-unsafe-allow constructor
     constructor() {}
 
-<<<<<<< HEAD
-    function initialize(address _dao, address _daoVaultAddress) public initializer {
-        __UUPSUpgradeable_init();
-        __ReentrancyGuard_init();
-        dao = _dao;
-        daoVaultAddress = _daoVaultAddress;
-        registrationFee = 0.1 ether;
-=======
     function initialize(address _dao, address _daoVaultAddress, address _vaultFactory) public initializer {
         __UUPSUpgradeable_init();
         __ReentrancyGuard_init();
@@ -84,7 +76,7 @@
         dao = _dao;
         daoVaultAddress = _daoVaultAddress;
         vaultFactory = IELVaultFactory(_vaultFactory);
->>>>>>> 1dd00471
+        registrationFee = 0.1 ether;
     }
 
     /**
