--- conflicted
+++ resolved
@@ -8,10 +8,10 @@
 import "src/interfaces/INodeOperatorsRegistry.sol";
 
 /**
- * @title Node Operator registry
- *
- * Registration and management of Node Operator
- */
+  * @title Node Operator registry
+  *
+  * Registration and management of Node Operator
+*/
 contract NodeOperatorRegistry is
     Initializable,
     OwnableUpgradeable,
@@ -21,8 +21,8 @@
 {
     /// @dev Node Operator parameters
     struct NodeOperator {
-        bool trusted; // Trusted operator approved by dao
-        address rewardAddress; // Ethereum 1 address which receives steth rewards for this operator
+        bool trusted;   // Trusted operator approved by dao
+        address rewardAddress;  // Ethereum 1 address which receives steth rewards for this operator
         address controllerAddress; // Ethereum 1 address for the operator's management authority
         address vaultContractAddress; // Ethereum 1 contract address for the operator's vault
         string name; // operator name, Human-readable name
@@ -68,25 +68,18 @@
     function initialize(address _dao, address _daoVaultAddress) public initializer {
         dao = _dao;
         daoVaultAddress = _daoVaultAddress;
-        __UUPSUpgradeable_init();
+         __UUPSUpgradeable_init();
         __ReentrancyGuard_init();
     }
 
     /**
-     * @notice Add node operator named `name` with reward address `rewardAddress` and staking limit = 0 validators
-     * @param _name Human-readable name
-     * @param _rewardAddress Ethereum 1 address which receives ETH rewards for this operator
-     * @param _controllerAddress Ethereum 1 address for the operator's management authority
-     * @return id a unique key of the added operator
-     */
-    function registerOperator(
-        string memory _name,
-        address _rewardAddress,
-        address _controllerAddress,
-        address _vaultContractAddress
-    )
-        external
-        payable
+    * @notice Add node operator named `name` with reward address `rewardAddress` and staking limit = 0 validators
+    * @param _name Human-readable name
+    * @param _rewardAddress Ethereum 1 address which receives ETH rewards for this operator
+    * @param _controllerAddress Ethereum 1 address for the operator's management authority
+    * @return id a unique key of the added operator
+    */
+    function registerOperator(string memory _name, address _rewardAddress, address _controllerAddress, address _vaultContractAddress) external payable
         nonReentrant
         validAddress(_rewardAddress)
         validAddress(_controllerAddress)
@@ -113,10 +106,13 @@
     }
 
     /**
-     * @notice Set an operator as trusted
-     * @param _id operator id
-     */
-    function setTrustedOperator(uint256 _id) external onlyDao operatorExists(_id) {
+      * @notice Set an operator as trusted
+      * @param _id operator id
+    */
+    function setTrustedOperator(uint256 _id) external
+        onlyDao
+        operatorExists(_id)
+    {
         NodeOperator memory operator = operators[_id];
         operators[_id].trusted = true;
         totalTrustedOperators += 1;
@@ -124,10 +120,13 @@
     }
 
     /**
-     * @notice Remove an operator as trusted
-     * @param _id operator id
-     */
-    function removeTrustedOperator(uint256 _id) external onlyDao operatorExists(_id) {
+      * @notice Remove an operator as trusted
+      * @param _id operator id
+    */
+    function removeTrustedOperator(uint256 _id) external
+        onlyDao
+        operatorExists(_id)
+    {
         NodeOperator memory operator = operators[_id];
         operators[_id].trusted = false;
         totalTrustedOperators -= 1;
@@ -135,10 +134,10 @@
     }
 
     /**
-     * @notice Set the name of the operator
-     * @param _id operator id
-     * @param _name operator new name
-     */
+      * @notice Set the name of the operator
+      * @param _id operator id
+      * @param _name operator new name
+    */
     function setNodeOperatorName(uint256 _id, string memory _name) external operatorExists(_id) {
         NodeOperator memory operator = operators[_id];
         require(msg.sender == operator.controllerAddress, "AUTH_FAILED");
@@ -148,10 +147,10 @@
     }
 
     /**
-     * @notice Set the rewardAddress of the operator
-     * @param _id operator id
-     * @param _rewardAddress Ethereum 1 address which receives ETH rewards for this operator
-     */
+      * @notice Set the rewardAddress of the operator
+      * @param _id operator id
+      * @param _rewardAddress Ethereum 1 address which receives ETH rewards for this operator
+    */
     function setNodeOperatorRewardAddress(uint256 _id, address _rewardAddress) external operatorExists(_id) {
         NodeOperator memory operator = operators[_id];
         require(msg.sender == operator.controllerAddress, "AUTH_FAILED");
@@ -161,10 +160,10 @@
     }
 
     /**
-     * @notice Set the controllerAddress of the operator
-     * @param _id operator id
-     * @param _controllerAddress Ethereum 1 address for the operator's management authority
-     */
+      * @notice Set the controllerAddress of the operator
+      * @param _id operator id
+      * @param _controllerAddress Ethereum 1 address for the operator's management authority
+    */
     function setNodeOperatorControllerAddress(uint256 _id, address _controllerAddress) external operatorExists(_id) {
         NodeOperator memory operator = operators[_id];
         require(msg.sender == operator.controllerAddress, "AUTH_FAILED");
@@ -174,13 +173,11 @@
     }
 
     /**
-     * @notice Get information about an operator
-     * @param _id operator id
-     * @param _fullInfo Get all information
-     */
-    function getNodeOperator(uint256 _id, bool _fullInfo)
-        external
-        view
+      * @notice Get information about an operator
+      * @param _id operator id
+      * @param _fullInfo Get all information
+    */
+    function getNodeOperator(uint256 _id, bool _fullInfo) external view
         operatorExists(_id)
         returns (
             bool trusted,
@@ -200,10 +197,6 @@
     }
 
     /**
-<<<<<<< HEAD
-     * @notice Returns total number of node operators
-     */
-=======
       * @notice Get information about an operator vault contract address
       * @param _id operator id
     */
@@ -220,60 +213,62 @@
     /**
       * @notice Returns total number of node operators
     */
->>>>>>> eea0a8b4
     function getNodeOperatorsCount() external view returns (uint256) {
         return totalOperators;
     }
 
     /**
-     * @notice Returns total number of trusted operators
-     */
+      * @notice Returns total number of trusted operators
+    */
     function getTrustedOperatorsCount() external view returns (uint256) {
         return totalTrustedOperators;
     }
 
-    /**
-     * @notice Returns whether an operator is trusted
-     */
-    function isTrustedOperator(uint256 _id) external view operatorExists(_id) returns (bool) {
+   /**
+      * @notice Returns whether an operator is trusted
+    */
+    function isTrustedOperator(uint256 _id) external view
+        operatorExists(_id)
+        returns (bool)
+    {
         NodeOperator memory operator = operators[_id];
         return operator.trusted;
     }
 
-    /**
-     * @notice set dao vault address
-     */
+   /**
+      * @notice set dao vault address
+    */
     function setDaoAddress(address _dao) external onlyDao {
         dao = _dao;
     }
 
     /**
-     * @notice set dao vault address
-     */
+      * @notice set dao vault address
+    */
     function setDaoVaultAddress(address _daoVaultAddress) external onlyDao {
         daoVaultAddress = _daoVaultAddress;
     }
 
-    /**
-     * @notice set operator registration fee
-     */
+   /**
+      * @notice set operator registration fee
+    */
     function setRegistrationFee(uint256 _fee) external onlyDao {
         registrationFee = _fee;
     }
 
-    /**
-     * @notice transfer amount to an address
-     */
+   /**
+      * @notice transfer amount to an address
+    */
     function transfer(uint256 amount, address to) private {
         require(to != address(0), "Recipient address provided invalid");
         payable(to).transfer(amount);
         emit Transferred(to, amount);
     }
 
-    /**
-     * @notice transfer amount to msg sender
-     */
-    receive() external payable {
+   /**
+      * @notice transfer amount to msg sender
+    */
+    receive() external payable{
         transfer(msg.value, msg.sender);
     }
 }