--- conflicted
+++ resolved
@@ -92,12 +92,6 @@
     uint256 public constant EXIT_REQUEST_LIMIT = 100;
     uint256 public constant CL_VAULT_MIN_SETTLE_LIMIT = 1e19;
 
-<<<<<<< HEAD
-    uint256 public constant CL_BALANCE = 0;
-    uint256 public constant PENDING_BALANCE = 96000000000000000000;
-
-=======
->>>>>>> 6163ed14
     WithdrawOracle withdrawOracle;
 
     HashConsensus hashConsensus;
