// SPDX-License-Identifier: UNLICENSED
pragma solidity 0.8.8;

import "forge-std/Test.sol";
import "test/helpers/oracles/MultiHashConsensusWithTimer.sol";
import "test/helpers/oracles/MockMultiOracleProvider.sol";
import "test/helpers/oracles/WithdrawOracleWithTimer.sol";
import "src/LiquidStaking.sol";
import "src/vault/VaultManager.sol";
import "src/tokens/NETH.sol";
import "src/tokens/VNFT.sol";
import "src/registries/NodeOperatorRegistry.sol";
import "src/mocks/DepositContract.sol";
import "src/vault/ELVault.sol";
import "src/vault/VaultManager.sol";
import "src/vault/ELVaultFactory.sol";
import "src/vault/ConsensusVault.sol";
import "src/OperatorSlash.sol";
import "src/WithdrawalRequest.sol";
import "src/largeStaking/LargeStaking.sol";
import "src/largeStaking/ELReward.sol";
import "src/largeStaking/ELRewardFactory.sol";
import "src/utils/Array.sol";

// forge test --match-path  test/oracles/WithdrawOracleTest.sol
contract WithdrawOracleTest is Test, MockMultiOracleProvider {
    using SafeCast for uint256;

    MultiHashConsensusWithTimer consensus;
    WithdrawOracleWithTimer withdrawOracle;
    MockMultiReportProcessor reportProcessor1;

    address USER_1 = address(0xe583DC38863aB4b5A94da77A6628e2119eaD4B18);
    address withdrawalAddress = address(0x3357c09eCf74C281B6f9CCfAf4D894979349AC4B);

    ////////////////////////////////////////////////////////////////
    //------------ init and set other contracts --------------------
    ////////////////////////////////////////////////////////////////
    LiquidStaking liquidStaking;
    NETH neth;
    VNFT vnft;
    VaultManager vaultManager;
    NodeOperatorRegistry operatorRegistry;
    DepositContract depositContract;
    ELVault vaultContract;
    ELVaultFactory vaultFactoryContract;
    ConsensusVault consensusVaultContract;
    address payable consensusVaultContractAddr;
    OperatorSlash operatorSlash;
    WithdrawalRequest withdrawalRequest;
    LargeStaking largeStaking;
    ELReward elReward;
    ELRewardFactory elRewardFactor;

    address _dao = DAO;
    address _daoValutAddress = address(2);
    address _rewardAddress = address(3);
    address _controllerAddress = address(1000);
    address _controllerAddress2 = address(1001);
    address[] _rewardAddresses = new address[] (1);
    uint256[] _ratios = new uint256[] (1);
    uint256 moduleId = 1;

    function initAndSetOtherContract() public {
        _rewardAddresses[0] = address(5);
        _ratios[0] = 100;
        liquidStaking = new LiquidStaking();

        consensusVaultContract = new ConsensusVault();
        consensusVaultContract.initialize(_dao, address(liquidStaking));
        consensusVaultContractAddr = payable(consensusVaultContract);

        neth = new NETH();
        neth.setLiquidStaking(address(liquidStaking));

        vnft = new VNFT();
        vnft.initialize();
        vnft.setLiquidStaking(address(liquidStaking));

        vaultContract = new ELVault();
        vaultFactoryContract = new ELVaultFactory();
        vaultFactoryContract.initialize(address(vaultContract), address(liquidStaking), _dao);

        operatorRegistry = new NodeOperatorRegistry();
        operatorRegistry.initialize(_dao, _daoValutAddress, address(vaultFactoryContract), address(vnft));
        vm.prank(_dao);
        operatorRegistry.setNodeOperatorRegistrySetting(
            address(0), address(0), address(liquidStaking), address(0), address(0), address(0), 0, 0, 0
        );
        vaultFactoryContract.setNodeOperatorRegistry(address(operatorRegistry));

        depositContract = new DepositContract();

        liquidStaking.initialize(
            _dao,
            _daoValutAddress,
            hex"01000000000000000000000000dfaae92ed72a05bc61262aa164f38b5626e106",
            address(operatorRegistry),
            address(neth),
            address(vnft),
            address(withdrawOracle),
            address(depositContract)
        );

        vm.prank(_dao);
        liquidStaking.setOperatorCanLoanAmounts(32 ether);

        operatorRegistry.registerOperator{value: 1.1 ether}(
            "one", _controllerAddress, address(4), _rewardAddresses, _ratios
        );

        vm.prank(_dao);
        operatorRegistry.setTrustedOperator(1);

        vaultManager = new VaultManager();

        uint256[] memory _operatorIds = new uint256[](0);
        address[] memory _users = new address[](0);
        uint256[] memory _nethAmounts = new uint256[](0);

        withdrawalRequest = new WithdrawalRequest();
        withdrawalRequest.initialize(
            _dao, address(liquidStaking), address(vnft), address(neth), address(operatorRegistry), address(vaultManager)
        );

        operatorSlash = new OperatorSlash();
        operatorSlash.initialize(
            _dao,
            address(liquidStaking),
            address(vnft),
            address(operatorRegistry),
            address(withdrawalRequest),
            address(vaultManager),
            7200
        );

        vm.prank(_dao);
        operatorRegistry.setNodeOperatorRegistrySetting(
            address(0), address(0), address(0), address(operatorSlash), address(0), address(0), 0, 0, 0
        );
        vm.prank(_dao);
        liquidStaking.initializeV2(
            _operatorIds,
            _users,
            _nethAmounts,
            address(consensusVaultContract),
            address(vaultManager),
            address(withdrawalRequest),
            address(operatorSlash),
            address(withdrawOracle)
        );

        vaultManager.initialize(
            _dao,
            address(liquidStaking),
            address(vnft),
            address(operatorRegistry),
            address(withdrawOracle),
            address(operatorSlash)
        );

        elReward = new ELReward();
        elRewardFactor = new ELRewardFactory();
        elRewardFactor.initialize(address(elReward), _dao);
        largeStaking = new LargeStaking();
        largeStaking.initialize(
            _dao,
            _daoValutAddress,
            address(operatorRegistry),
            address(operatorSlash),
            address(withdrawOracle),
            address(elRewardFactor),
            address(depositContract)
        );
        operatorRegistry.initializeV3(address(largeStaking));
        operatorSlash.initializeV2(address(largeStaking));
        vaultManager.initializeV2(address(neth));
    }

    ////////////////////////////////////////////////////////////////

    function setUp() public {
        consensus = deployMultiHashConsensusMock();
        withdrawOracle = deployWithdrawOracleMock(address(consensus));
        reportProcessor1 = new MockMultiReportProcessor(CONSENSUS_VERSION);

        initAndSetOtherContract();

        vm.startPrank(DAO);
        consensus.updateInitialEpoch(INITIAL_EPOCH);
        consensus.setTime(GENESIS_TIME + INITIAL_EPOCH * SLOTS_PER_EPOCH * SECONDS_PER_SLOT);

        consensus.addReportProcessor(address(withdrawOracle), 1);
        consensus.addReportProcessor(address(reportProcessor1), 1);

        consensus.addMember(MEMBER_1, 1);
        consensus.addMember(MEMBER_2, 3);
        consensus.addMember(MEMBER_3, 3);
        consensus.addMember(MEMBER_4, 3);

        withdrawOracle.setLiquidStaking(address(liquidStaking));
        withdrawOracle.setVaultManager(address(vaultManager));
        withdrawOracle.updateContractVersion(WITHDRAW_ORACLE_CONTRACT_VERSION);

        vm.stopPrank();
    }

    function triggerConsensusOnHash() public {
        (uint256 refSlot,) = consensus.getCurrentFrame();

        bytes32[] memory hash = mockWithdrawOracleReportDataMock1Hash_1(refSlot);

        vm.prank(MEMBER_1);
        consensus.submitReport(refSlot, hash);
        (, bytes32[] memory consensusReport) = consensus.getConsensusState();
        assertTrue(Array.compareBytes32Arrays(consensusReport, hashArrZero()));

        bool isReportProcessing = consensus.getIsReportProcessing(address(withdrawOracle));
        assertFalse(isReportProcessing);

        vm.prank(MEMBER_2);
        consensus.submitReport(refSlot, hash);
        vm.prank(MEMBER_3);
        consensus.submitReport(refSlot, hash);

        // committee reaches consensus
        console.log("committee reaches consensus");

        (uint256 refSlot2, bytes32[] memory consensusReport2) = consensus.getConsensusState();
        assertTrue(Array.compareBytes32Arrays(consensusReport2, hash));
        assertEq(refSlot2, refSlot);

        bool isReportProcessing2 = consensus.getIsReportProcessing(address(withdrawOracle));
        assertFalse(isReportProcessing2);

        (bytes32 reportHash, uint256 reportRefSlot, uint256 reportProcessingDeadlineTime, bool reportProcessingStarted)
        = withdrawOracle.getConsensusReport();
        assertEq(reportHash, hash[0]);
        assertEq(reportRefSlot, refSlot);
        assertEq(reportProcessingDeadlineTime, computeTimestampAtSlot(refSlot + SLOTS_PER_FRAME));
        assertFalse(reportProcessingStarted);

        (uint256 curRefSlot, uint256 reportProcessingDeadlineSlot) = consensus.getCurrentFrame();
        WithdrawOracleWithTimer.ProcessingState memory procState = withdrawOracle.getProcessingState();

        assertEq(procState.currentFrameRefSlot, curRefSlot);
        assertEq(procState.dataHash, reportHash);
        assertEq(procState.processingDeadlineTime, computeTimestampAtSlot(reportProcessingDeadlineSlot));
        assertFalse(procState.dataSubmitted);
        assertEq(procState.reportExitedCount, 0);
    }

    // forge test -vvvv --match-test testStructHash
    // result: The array hash is different; The structure is different, the hash is the same
    function testStructHash() public {
        (uint256 refSlot,) = consensus.getCurrentFrame();

        // Two structures hash
        console.log("-------Two different struct hash is same----------");
        assertFalse(mockDifferentStructHashIsSame());
        console.log("-------Two same struct hash is same----------");
        assertTrue(mockSameStructHashIsSame());

        // Two structures array hash
        console.log("-------Two different struct array hash is same----------");
        assertFalse(mockDifferentStructArrayHashIsSame());
        console.log("-------Two same struct array hash is same----------");
        assertTrue(mockSameStructArrayHashIsSame());

        // Two structures array and array + Property hash
        console.log("-------struct hash 1 compare 2----------");
        assertFalse(
            mockWithdrawOracleReportDataMock1Hash_1(refSlot)[0] == mockWithdrawOracleReportDataMock1Hash_2(refSlot)[0]
        );
        console.log("-------struct hash 1 compare 3----------");
        assertFalse(
            mockWithdrawOracleReportDataMock1Hash_1(refSlot)[0] == mockWithdrawOracleReportDataMock1Hash_3(refSlot)[0]
        );
        console.log("-------struct hash 2 compare 3----------");
        assertFalse(
            mockWithdrawOracleReportDataMock1Hash_2(refSlot)[0] == mockWithdrawOracleReportDataMock1Hash_3(refSlot)[0]
        );
    }

    function reportDataConsensusReached(bytes32[] memory hash) public {
        (uint256 refSlot,) = consensus.getCurrentFrame();

        vm.prank(MEMBER_1);
        consensus.submitReport(refSlot, hash);
        (, bytes32[] memory consensusReport) = consensus.getConsensusState();
        assertTrue(Array.compareBytes32Arrays(consensusReport, hashArrZero()));

        bool isReportProcessing = consensus.getIsReportProcessing(address(withdrawOracle));
        assertFalse(isReportProcessing);

        vm.prank(MEMBER_2);
        consensus.submitReport(refSlot, hash);
        vm.prank(MEMBER_3);
        consensus.submitReport(refSlot, hash);

        // committee reaches consensus
        console.log("committee reaches consensus");

        (uint256 refSlot2, bytes32[] memory consensusReport2) = consensus.getConsensusState();
        assertTrue(Array.compareBytes32Arrays(consensusReport2, hash));
        assertEq(refSlot2, refSlot);

        bool isReportProcessing2 = consensus.getIsReportProcessing(address(withdrawOracle));
        assertFalse(isReportProcessing2);

        (bytes32 reportHash, uint256 reportRefSlot, uint256 reportProcessingDeadlineTime, bool reportProcessingStarted)
        = withdrawOracle.getConsensusReport();
        assertEq(reportHash, hash[0]);
        assertEq(reportRefSlot, refSlot);
        assertEq(reportProcessingDeadlineTime, computeTimestampAtSlot(refSlot + SLOTS_PER_FRAME));
        assertFalse(reportProcessingStarted);

        (uint256 curRefSlot, uint256 reportProcessingDeadlineSlot) = consensus.getCurrentFrame();
        WithdrawOracleWithTimer.ProcessingState memory procState = withdrawOracle.getProcessingState();

        assertEq(procState.currentFrameRefSlot, curRefSlot);
        assertEq(procState.dataHash, reportHash);
        assertEq(procState.processingDeadlineTime, computeTimestampAtSlot(reportProcessingDeadlineSlot));
        assertFalse(procState.dataSubmitted);
        assertEq(procState.reportExitedCount, 0);
    }

    // forge test -vvvv --match-test testWithdrawOracleConfig
    function testWithdrawOracleConfig() public {
        //-------time-------
        uint256 consensusTime1 = consensus.getTime();
        uint256 oracleTime1 = withdrawOracle.getTime();
        assertEq(consensusTime1, oracleTime1);

        consensus.advanceTimeBy(SECONDS_PER_SLOT);
        assertEq(consensus.getTime(), consensusTime1 + SECONDS_PER_SLOT);
        assertEq(consensus.getTime(), withdrawOracle.getTime());

        //---------contract and version-----------
        assertEq(withdrawOracle.getConsensusContract(), address(consensus));
        assertEq(withdrawOracle.getConsensusVersion(), CONSENSUS_VERSION);
        assertEq(withdrawOracle.SECONDS_PER_SLOT(), SECONDS_PER_SLOT);
    }

    // forge test -vvvv --match-test testInitReportDataMock1State
    // initially, consensus report is empty and is not being processed
    function testInitReportDataMock1State() public {
        (bytes32 initHash, uint256 initRefSlot, uint256 initProcessingDeadlineTime, bool initProcessingStarted) =
            withdrawOracle.getConsensusReport();
        assertEq(initHash, ZERO_HASH);
        assertEq(initProcessingDeadlineTime, 0);
        assertEq(initRefSlot, 0);
        assertFalse(initProcessingStarted);

        (uint256 refSlot,) = consensus.getCurrentFrame();
        WithdrawOracleWithTimer.ProcessingState memory procState = withdrawOracle.getProcessingState();

        assertEq(procState.currentFrameRefSlot, refSlot);
        assertEq(procState.dataHash, ZERO_HASH);
        assertEq(procState.processingDeadlineTime, 0);
        assertFalse(procState.dataSubmitted);
        assertEq(procState.reportExitedCount, 0);
    }

    // forge test -vvvv --match-test testTriggerConsensusOnHash
    function testTriggerConsensusOnHash() public {
        // consensus 已达到上报状态
        triggerConsensusOnHash();
    }

    // forge test -vvvv --match-test testReportDataMock1FailForDataNotMatch
    function testReportDataMock1FailForDataNotMatch() public {
        triggerConsensusOnHash();

        (uint256 refSlot,) = consensus.getCurrentFrame();

        console.log("-------mockWithdrawOracleReportDataMock1_2----------");

        vm.prank(MEMBER_1);
        vm.expectRevert(
            abi.encodeWithSignature(
                "UnexpectedDataHash(bytes32,bytes32)",
                mockWithdrawOracleReportDataMock1Hash_1(refSlot)[0],
                mockWithdrawOracleReportDataMock1Hash_2(refSlot)[0]
            )
        );
        withdrawOracle.submitReportDataMock1(mockWithdrawOracleReportDataMock1_2(refSlot), CONSENSUS_VERSION, moduleId);

        console.log("-------mockWithdrawOracleReportDataMock1_3----------");
        vm.prank(MEMBER_1);
        vm.expectRevert(
            abi.encodeWithSignature(
                "UnexpectedDataHash(bytes32,bytes32)",
                mockWithdrawOracleReportDataMock1Hash_1(refSlot)[0],
                mockWithdrawOracleReportDataMock1Hash_3(refSlot)[0]
            )
        );
        withdrawOracle.submitReportDataMock1(mockWithdrawOracleReportDataMock1_3(refSlot), CONSENSUS_VERSION, moduleId);
    }

    // forge test -vvvv --match-test testReportDataMock1Success
    function testReportDataMock1Success() public {
        // consensus 已达到上报状态
        triggerConsensusOnHash();

        (uint256 refSlot,) = consensus.getCurrentFrame();

        vm.prank(MEMBER_1);
        withdrawOracle.submitReportDataMock1(mockWithdrawOracleReportDataMock1_1(refSlot), CONSENSUS_VERSION, moduleId);

        WithdrawOracleWithTimer.ProcessingState memory procState = withdrawOracle.getProcessingState();
        assertTrue(procState.dataSubmitted);
    }

    // forge test -vvvv --match-test testMockWithdrawOracleReportDataMock1Count_ForGas
    // Pressure survey Report for gas
    function testMockWithdrawOracleReportDataMock1Count_ForGas() public {
        (uint256 refSlot,) = consensus.getCurrentFrame();

        // exitCount：200 opsCount：0  gas:9071357
        // exitCount：0 opsCount：200  gas:125373
        // exitCount：0 opsCount：1000  gas:429757
        // exitCount：0 opsCount：10000  gas:5404472
        // exitCount：10 opsCount：10000  gas:5859629
        // exitCount：100 opsCount：10000  gas:9938114
        // exitCount：1000 opsCount：0  gas: 45143795

        // Remove the exitValidator to remove the weight
        /// EnumerableSet.UintSet private exitedTokenIds;
        /// if (!exitedTokenIds.add(_exitTokenIds[i]))
        //     revert ValidatorReportedExited(_exitTokenIds[i]);
        // exitCount：100 opsCount：0  gas:66429
        // exitCount：1000 opsCount：0  gas:196795
        // exitCount：1000 opsCount：1000  gas:196795
        // exitCount：10000 opsCount：0  gas:2196553

        // exitCount：1000 opsCount：1000  gas:484942
        // exitCount：10000 opsCount：1000  gas:1687638

        // EnumerableSet.UintSet => mapping
        // mapping(uint256 => bool) private exitedTokenIdMap;
        //  if (exitedTokenIdMap[i]) {
        //     revert ValidatorReportedExited(_exitTokenIds[i]);
        //  } else {
        //     exitedTokenIdMap[i] = true;
        //  }
        // exitCount：10000 opsCount：10000  gas:233711982
        // exitCount：10000 opsCount：0  gas:226016553
        uint256 exitCount = 10000;
        uint256 opsCount = 100;

        bytes32[] memory hash = mockWithdrawOracleReportDataMock1_countHash(refSlot, exitCount, opsCount);

        vm.prank(MEMBER_1);
        consensus.submitReport(refSlot, hash);
        vm.prank(MEMBER_2);
        consensus.submitReport(refSlot, hash);
        vm.prank(MEMBER_3);
        consensus.submitReport(refSlot, hash);

        vm.prank(MEMBER_1);
        withdrawOracle.submitReportDataMock1(
            mockWithdrawOracleReportDataMock1_count(refSlot, exitCount, opsCount), CONSENSUS_VERSION, moduleId
        );
    }

    function mockRegisterValidator_3NFT_1NETH()
        public
        pure
        returns (bytes[] memory, bytes[] memory, bytes32[] memory)
    {
        bytes[] memory pubkeys = new bytes[](4);
        bytes[] memory signatures = new bytes[](4);
        bytes32[] memory depositDataRoots = new bytes32[](4);

        // register 3 Validator for user stake NFT
        // WithdrawalCredentials: USER_1

        bytes memory pubkey =
            bytes(hex"b03dd63cbd0f5f64ecc7326b002a97b1cdd9f12de45976310723a69d4112648347350aaad503797f07a14340a1aa8faa");
        bytes memory sign = bytes(
            hex"8775133c30d529d2d38845bf4701594ced41f641dd91c29a72f649cc2917d96a8adcbf8479d1ab03253545f65e6b168c0e6989ac41c6c18044292fbb5f1bb9168b4c9767df5c6b28c2d72870411700c3cb7ceb590e5a33ab26619198944f4c70"
        );
        bytes32 root = bytes32(hex"18e5418f6fedb34d25a7edda2ffeb71816dd6a63eee6ddb0acbcd126ebb4c20a");
        pubkeys[0] = pubkey;
        signatures[0] = sign;
        depositDataRoots[0] = root;

        bytes memory pubkey1 =
            bytes(hex"987ced126c2a2b49a862c3fed933310531568aeeb41b91d8dd571f363cf89783f1abdf4d41748bca9806807770980a12");
        bytes memory sign1 = bytes(
            hex"aecb27c5ec6713351317b34b2ba52cb7ccbe981a82c97d0a9db240f22f303c3145effbe191c5cea733b66d43b9238dbc194876edd6b5487285f5fba03f9ac2d60feaf876dec10f3d20948922a091f4a9de4d528466ade48b8d901f94ebfc0a06"
        );
        pubkeys[1] = pubkey1;
        signatures[1] = sign1;
        depositDataRoots[1] = bytes32(hex"ef0ab5a8340175345d593f6765f5ab3b737232fa453e0a097596ad81f05f0ad0");

        bytes memory pubkey2 =
            bytes(hex"b80c2c5ea557296bfca760969afd2c3a22a8eeb27b651a2e7034a7a37ffdd2dd707275e8cfbeb372778ded3c6764f336");
        bytes memory sign2 = bytes(
            hex"a334d5e3819692ba3a63c66e49d7a187c823449ba195fe2e8a649830707bf998cf2dd563944285d8be601789db2a05f808c8e89a1355ed5fd60f5ee0793397a8d4d367b610433320e63d77a04bbe82bb4cffa7aefc9d73ad68fbb1160c238a6b"
        );
        pubkeys[2] = pubkey2;
        signatures[2] = sign2;
        depositDataRoots[2] = bytes32(hex"c0574294bbcd6bbbd6f927ebddfb4bff37266837dfbc6521c1644926a7126186");

        // register 1 Validator for user stake ETH
        // WithdrawalCredentials: 0x3357c09eCf74C281B6f9CCfAf4D894979349AC4B

        bytes memory pubkey3 =
            bytes(hex"af25ea4b3e76b9ffde2e17ff9f2d6926a36f7e4d297de87e2909d1f1ef234474ed273a092a0d820b777b0296db598912");
        bytes memory sign3 = bytes(
            hex"aaa87a0ad4c91b841fbcf2daec8cca89d0b0ca0dee42ca8809d18ef4e31afc6f69a7686c6a6430a08ff74351521f9b3f07863a9255f1477dc5a849e7b795b7b22b62a478d82d738121b4df14ef33a9494246e8886cd509f1f23f44037b6e68ce"
        );
        bytes32 root3 = bytes32(hex"4f7b8cea459aa8d56527eee847c0633d04e985919ba89f14319e024af49668af");
        pubkeys[3] = pubkey3;
        signatures[3] = sign3;
        depositDataRoots[3] = root3;

        //        bytes memory pubkey4 =
        //            bytes(hex"8ff71f24af862e8627b34cb2ad85c794fac6a73f3ffea4ad59ca96e912800c64c0c9be708d66556434f90e6367a4f42b");
        //        bytes memory sign4 = bytes(
        //            hex"a1f74e42771139b594ffb76b19494340fad978e38d6cf0573e53be86e1b4f204d2b61e7d54b0b78b62f7b8d22c8b2b5306178b73fff7036fc67eec7bb224a057952d4d23cbc414f3acf211655207dfa8e9fe4944944aa6f94097e20b9cd1e852"
        //        );
        //        bytes32 root4 = bytes32(hex"198f5bbf0827aafd3b6f859f2b2a5a3db34370ea9fc6f0874949e287ebb18ce8");
        //        pubkeys[4] = pubkey4;
        //        signatures[4] = sign4;
        //        depositDataRoots[4] = root4;
        //
        //        bytes memory pubkey5 =
        //            bytes(hex"85523875e4ceaf1b275e5274f1ed0f68737c028dd615d96b1af28b20d74a03e883a03ae4148c387e0b164fa3a0778424");
        //        bytes memory sign5 = bytes(
        //            hex"ab926a61d760202555925fe08d0494366dbcd1420136006d8896a4f9780e7d4f595aa3456c8c970b8803b3ae81a2f348063f93c49ebf3492897d6c450ee47f434d54873140aa074c6784195ba9d002c2f7d5e6a49431dc426d0805e52554e58a"
        //        );
        //        bytes32 root5 = bytes32(hex"bbe4b56b3f2c3b4144e8e00d26e8469f1b721dcbeefb70d6f512b659a0e4fc93");
        //        pubkeys[5] = pubkey5;
        //        signatures[5] = sign5;
        //        depositDataRoots[5] = root5;

        return (pubkeys, signatures, depositDataRoots);
    }

    ////////////////////////////////////////////////////////////////
    //------------ ReportData submit test --------------------
    ////////////////////////////////////////////////////////////////

    // 1. Stake 3 NFTs
    // 2. registerValidator for 6
    // 3. request exit
    // 4. transfer to clVault
    // 5. add block number; deal
    // 6. report
    function initReportData_setContract() public {
        // set block number to 10000
        vm.roll(10000);

        liquidStaking.setLiquidStakingWithdrawalCredentials(
            bytes(hex"0100000000000000000000003357c09eCf74C281B6f9CCfAf4D894979349AC4B")
        );

        // stake for 4 validator
        vm.deal(USER_1, 200 ether);
        vm.startPrank(USER_1);
        liquidStaking.stakeNFT{value: 96 ether}(1, USER_1);
        liquidStaking.stakeETH{value: 32 ether}(1);
        vm.stopPrank();

        (bytes[] memory pubkeys, bytes[] memory signatures, bytes32[] memory depositDataRoots) =
            mockRegisterValidator_3NFT_1NETH();

        vm.prank(address(_controllerAddress));
        liquidStaking.registerValidator(pubkeys, signatures, depositDataRoots);

        // set block number to 15000
        vm.roll(15000);
        // set clVault reward
        vm.deal(address(consensusVaultContract), 2 ether);

        vm.startPrank(USER_1);
        uint256[] memory tokenIds = vnft.activeNftsOfUser();

        for (uint256 i = 0; i < tokenIds.length; ++i) {
            console2.log("user token id:", tokenIds[i]);
        }
        vm.stopPrank();
    }

    //--------------------------stake 3 Nft To 2 Operator--------------------------------------
    function stake3NftTo2Operator() public {
        operatorRegistry.registerOperator{value: 1.1 ether}(
            "two", _controllerAddress2, address(4), _rewardAddresses, _ratios
        );

        vm.prank(_dao);
        operatorRegistry.setTrustedOperator(2);

        bytes[] memory pubkeys = new bytes[](2);
        bytes[] memory signatures = new bytes[](2);
        bytes32[] memory depositDataRoots = new bytes32[](2);

        bytes memory pubkey =
            bytes(hex"b03dd63cbd0f5f64ecc7326b002a97b1cdd9f12de45976310723a69d4112648347350aaad503797f07a14340a1aa8faa");
        bytes memory sign = bytes(
            hex"8775133c30d529d2d38845bf4701594ced41f641dd91c29a72f649cc2917d96a8adcbf8479d1ab03253545f65e6b168c0e6989ac41c6c18044292fbb5f1bb9168b4c9767df5c6b28c2d72870411700c3cb7ceb590e5a33ab26619198944f4c70"
        );
        bytes32 root = bytes32(hex"18e5418f6fedb34d25a7edda2ffeb71816dd6a63eee6ddb0acbcd126ebb4c20a");
        pubkeys[0] = pubkey;
        signatures[0] = sign;
        depositDataRoots[0] = root;

        bytes memory pubkey1 =
            bytes(hex"987ced126c2a2b49a862c3fed933310531568aeeb41b91d8dd571f363cf89783f1abdf4d41748bca9806807770980a12");
        bytes memory sign1 = bytes(
            hex"aecb27c5ec6713351317b34b2ba52cb7ccbe981a82c97d0a9db240f22f303c3145effbe191c5cea733b66d43b9238dbc194876edd6b5487285f5fba03f9ac2d60feaf876dec10f3d20948922a091f4a9de4d528466ade48b8d901f94ebfc0a06"
        );
        pubkeys[1] = pubkey1;
        signatures[1] = sign1;
        depositDataRoots[1] = bytes32(hex"ef0ab5a8340175345d593f6765f5ab3b737232fa453e0a097596ad81f05f0ad0");

        bytes[] memory pubkeys2 = new bytes[](1);
        bytes[] memory signatures2 = new bytes[](1);
        bytes32[] memory depositDataRoots2 = new bytes32[](1);

        bytes memory pubkey2 =
            bytes(hex"b80c2c5ea557296bfca760969afd2c3a22a8eeb27b651a2e7034a7a37ffdd2dd707275e8cfbeb372778ded3c6764f336");
        bytes memory sign2 = bytes(
            hex"a334d5e3819692ba3a63c66e49d7a187c823449ba195fe2e8a649830707bf998cf2dd563944285d8be601789db2a05f808c8e89a1355ed5fd60f5ee0793397a8d4d367b610433320e63d77a04bbe82bb4cffa7aefc9d73ad68fbb1160c238a6b"
        );

        pubkeys2[0] = pubkey2;
        signatures2[0] = sign2;
        depositDataRoots2[0] = bytes32(hex"c0574294bbcd6bbbd6f927ebddfb4bff37266837dfbc6521c1644926a7126186");

        // set block number to 10000
        vm.roll(10000);

        // stake for 4 validator
        vm.deal(USER_1, 200 ether);
        vm.startPrank(USER_1);
        liquidStaking.stakeNFT{value: 64 ether}(1, USER_1);
        liquidStaking.stakeNFT{value: 32 ether}(2, USER_1);

        vm.stopPrank();

        vm.prank(address(_controllerAddress));
        liquidStaking.registerValidator(pubkeys, signatures, depositDataRoots);
        vm.prank(address(_controllerAddress2));
        liquidStaking.registerValidator(pubkeys2, signatures2, depositDataRoots2);

        vm.startPrank(USER_1);
        uint256[] memory tokenIds = vnft.activeNftsOfUser();

        for (uint256 i = 0; i < tokenIds.length; ++i) {
            console2.log("user token id:", tokenIds[i]);
        }
        vm.stopPrank();
    }

    // test for not exit for report
    // forge test -vvvv --match-test testReportData_notExit
    function testReportData_notExit() public {
        (uint256 refSlot,) = consensus.getCurrentFrame();

        bytes32[] memory hash = mockFinalReportDataHash_1(refSlot);
        reportDataConsensusReached(hash);

        vm.prank(MEMBER_1);
        withdrawOracle.submitReportData(mockFinalReportData_1(refSlot), CONSENSUS_VERSION, moduleId);
    }

    // forge test -vvvv --match-test testCheckTotalClBalance
    function testCheckTotalClBalance() public {
        (uint256 refSlot,) = consensus.getCurrentFrame();

        uint256 preTotal =
            withdrawOracle.clVaultBalance() + withdrawOracle.clBalances() - withdrawOracle.lastClSettleAmount();
        uint256 maxTotal = preTotal + withdrawOracle.pendingBalances()
            + preTotal * (refSlot - 0) * 10 / 100 / 365 / 7200 + withdrawOracle.totalBalanceTolerate();

        assertEq(maxTotal, 0);
    }

    //---------------------------- vNFT token 0 1 2 ------------------------------------
    //---------------------------- nETH token 3 4 5 ------------------------------------

    //----------------------------- ReportData for 3 NFT exit  -----------------------------------
    // forge test -vvvv --match-test testReportData_3validatorExit
    function testReportData_3validatorExit() public {
        (uint256 refSlot,) = consensus.getCurrentFrame();

        initReportData_setContract();

        // unstake
        // set block number to 20000
        vm.roll(20000);
        // set clVault reward
        vm.deal(address(consensusVaultContract), 2 ether);

        vm.startPrank(USER_1);
        // VNFT unstake
        uint256[] memory needUnstakeTokenIds = new uint256[](3);
        needUnstakeTokenIds[0] = 0;
        needUnstakeTokenIds[1] = 1;
        needUnstakeTokenIds[2] = 2;
        withdrawalRequest.unstakeNFT(needUnstakeTokenIds);
        vm.stopPrank();

        bytes32[] memory hash = mockFinalReportData_3validatorExit_hash(refSlot);
        reportDataConsensusReached(hash);

        vm.roll(20200);

        vm.prank(MEMBER_1);
        withdrawOracle.submitReportData(mockFinalReportData_3validatorExit(refSlot), CONSENSUS_VERSION, moduleId);
    }

    //    ----------------------------- ReportData for 3 NFT exit and 1 delayed  -----------------------------------
    //     forge test -vvvv --match-test testReportData_3validatorExit_1delayed
    function testReportData_3validatorExit_1delayed() public {
        (uint256 refSlot,) = consensus.getCurrentFrame();

        // operatorSlash.delayedExitSlashStandard() = 7200

        initReportData_setContract();

        // unstake
        // set block number to 20000
        vm.roll(20000);
        // set clVault reward
        vm.deal(address(consensusVaultContract), 2 ether);

        vm.startPrank(USER_1);
        // VNFT unstake
        uint256[] memory needUnstakeTokenIds = new uint256[](3);
        needUnstakeTokenIds[0] = 0;
        needUnstakeTokenIds[1] = 1;
        needUnstakeTokenIds[2] = 2;
        withdrawalRequest.unstakeNFT(needUnstakeTokenIds);
        vm.stopPrank();

        bytes32[] memory hash = mockFinalReportData_3validatorExit_1delayed_hash(refSlot);
        reportDataConsensusReached(hash);

        vm.roll(30200);

        vm.prank(MEMBER_1);
        withdrawOracle.submitReportData(
            mockFinalReportData_3validatorExit_1delayed(refSlot), CONSENSUS_VERSION, moduleId
        );
    }

    // ----------------------------- ReportData for 3 NFT exit; 1 largeExitRequest while delayed  -----------------------------------
    // forge test -vvvv --match-test testReportData_3validatorExit_1delayed_1largeExitRequest_1delayed
    function testReportData_3validatorExit_1delayed_1largeExitRequest_1delayed() public {
        (uint256 refSlot,) = consensus.getCurrentFrame();

        // operatorSlash.delayedExitSlashStandard() = 7200

        initReportData_setContract();

        // unstake
        // set block number to 20000
        vm.roll(20000);

        vm.startPrank(USER_1);
        // VNFT unstake
        uint256[] memory needUnstakeTokenIds = new uint256[](3);
        needUnstakeTokenIds[0] = 0;
        needUnstakeTokenIds[1] = 1;
        needUnstakeTokenIds[2] = 2;
        withdrawalRequest.unstakeNFT(needUnstakeTokenIds);

        // nETH requestLargeWithdrawals
        uint256[] memory _amount = new uint256[](1);
        _amount[0] = 32 ether;
        withdrawalRequest.requestLargeWithdrawals(1, _amount);
        vm.stopPrank();

        // set consensusVault exit's amount
        vm.deal(address(consensusVaultContract), 32 ether);

        bytes32[] memory hash = mockFinalReportData_3validatorExit_1delayed_1largeExitRequest_1delayed_hash(refSlot);
        reportDataConsensusReached(hash);

        vm.roll(30200);

        vm.prank(MEMBER_1);
        withdrawOracle.submitReportData(
            mockFinalReportData_3validatorExit_1delayed_1largeExitRequest_1delayed(refSlot), CONSENSUS_VERSION, moduleId
        );
    }

    // ----------------------------- ReportData for OperatorReward  -----------------------------------
    // forge test -vvvv --match-test testReportData_OperatorReward
    function testReportData_OperatorReward() public {
        (uint256 refSlot,) = consensus.getCurrentFrame();

        stake3NftTo2Operator();

        // set block number to 15000
        vm.roll(15000);
        // set clVault reward
        vm.deal(address(consensusVaultContract), 11 ether);

        bytes32[] memory hash = mockFinalReportData_OperatorReward_hash(refSlot);
        reportDataConsensusReached(hash);

        vm.roll(20000);

        vm.prank(MEMBER_1);
        withdrawOracle.submitReportData(mockFinalReportData_OperatorReward(refSlot), CONSENSUS_VERSION, moduleId);
    }

    ////////////////////////////////////////////////////////////////
    //------------ Batch ReportData submit test and Gas test -------
    ////////////////////////////////////////////////////////////////

    function toBytes(uint256 x) public returns (bytes memory b) {
        b = new bytes(32);
        assembly {
            mstore(add(b, 32), x)
        }
    }

    //--------------------------stake 100 Nft To 100 Operator per 1--------------------------------------
    function stake100NftTo100Operator() public {
        // set block number to 10000
        vm.roll(10000);

        // stake for 4 validator
        vm.deal(USER_1, 20000 ether);

        for (uint256 i = 2; i < 102; ++i) {
            address controller = address(uint160(i));

            operatorRegistry.registerOperator{value: 1.1 ether}(
                "batch100", controller, address(4), _rewardAddresses, _ratios
            );
            vm.prank(_dao);
            operatorRegistry.setTrustedOperator(i);

            bytes[] memory pubkeys = new bytes[](1);
            bytes[] memory signatures = new bytes[](1);
            bytes32[] memory depositDataRoots = new bytes32[](1);

            bytes memory pubkey = toBytes(i);
            bytes memory sign = bytes(
                hex"8775133c30d529d2d38845bf4701594ced41f641dd91c29a72f649cc2917d96a8adcbf8479d1ab03253545f65e6b168c0e6989ac41c6c18044292fbb5f1bb9168b4c9767df5c6b28c2d72870411700c3cb7ceb590e5a33ab26619198944f4c70"
            );
            bytes32 root = bytes32(hex"18e5418f6fedb34d25a7edda2ffeb71816dd6a63eee6ddb0acbcd126ebb4c20a");
            pubkeys[0] = pubkey;
            signatures[0] = sign;
            depositDataRoots[0] = root;

            vm.prank(USER_1);
            liquidStaking.stakeNFT{value: 32 ether}(i, USER_1);

            vm.prank(controller);
            liquidStaking.registerValidator(pubkeys, signatures, depositDataRoots);
        }
    }

    //--------------------------stake 100 Nft To 50 Operator per 2--------------------------------------
    function stake100NftTo50Operator() public {
        // set block number to 10000
        vm.roll(10000);

        // stake for 4 validator
        vm.deal(USER_1, 20000 ether);

        for (uint256 i = 2; i < 52; ++i) {
            address controller = address(uint160(i));

            operatorRegistry.registerOperator{value: 1.1 ether}(
                "batch50", controller, address(4), _rewardAddresses, _ratios
            );
            vm.prank(_dao);
            operatorRegistry.setTrustedOperator(i);

            bytes[] memory pubkeys = new bytes[](2);
            bytes[] memory signatures = new bytes[](2);
            bytes32[] memory depositDataRoots = new bytes32[](2);

            bytes memory pubkey = toBytes(i);
            bytes memory sign = bytes(
                hex"8775133c30d529d2d38845bf4701594ced41f641dd91c29a72f649cc2917d96a8adcbf8479d1ab03253545f65e6b168c0e6989ac41c6c18044292fbb5f1bb9168b4c9767df5c6b28c2d72870411700c3cb7ceb590e5a33ab26619198944f4c70"
            );
            bytes32 root = bytes32(hex"18e5418f6fedb34d25a7edda2ffeb71816dd6a63eee6ddb0acbcd126ebb4c20a");
            pubkeys[0] = pubkey;
            signatures[0] = sign;
            depositDataRoots[0] = root;

            bytes memory pubkey2 = toBytes(i + 100);
            pubkeys[1] = pubkey2;
            signatures[1] = sign;
            depositDataRoots[1] = root;

            vm.prank(USER_1);
            liquidStaking.stakeNFT{value: 64 ether}(i, USER_1);

            vm.prank(controller);
            liquidStaking.registerValidator(pubkeys, signatures, depositDataRoots);
        }
    }

    function stakeNftToOperatorForCount(uint256 operatorCount, uint256 nftCount) public {
        // set block number to 10000
        vm.roll(10000);

        vm.deal(USER_1, nftCount * 33 ether);

        for (uint256 i = 2; i < operatorCount + 2; ++i) {
            address controller = address(uint160(i));

            operatorRegistry.registerOperator{value: 1.1 ether}(
                "batch", controller, address(4), _rewardAddresses, _ratios
            );
            vm.prank(_dao);
            operatorRegistry.setTrustedOperator(i);
        }

        for (uint256 i = 2; i < nftCount + 2; ++i) {
            bytes[] memory pubkeys = new bytes[](1);
            bytes[] memory signatures = new bytes[](1);
            bytes32[] memory depositDataRoots = new bytes32[](1);

            bytes memory pubkey = toBytes(i);
            bytes memory sign = bytes(
                hex"8775133c30d529d2d38845bf4701594ced41f641dd91c29a72f649cc2917d96a8adcbf8479d1ab03253545f65e6b168c0e6989ac41c6c18044292fbb5f1bb9168b4c9767df5c6b28c2d72870411700c3cb7ceb590e5a33ab26619198944f4c70"
            );
            bytes32 root = bytes32(hex"18e5418f6fedb34d25a7edda2ffeb71816dd6a63eee6ddb0acbcd126ebb4c20a");
            pubkeys[0] = pubkey;
            signatures[0] = sign;
            depositDataRoots[0] = root;

            vm.prank(USER_1);
            liquidStaking.stakeNFT{value: 32 ether}(i % 5 + 2, USER_1);

            uint160 t = uint160(i % 5 + 2);
            address controller = address(t);
            vm.prank(controller);
            liquidStaking.registerValidator(pubkeys, signatures, depositDataRoots);
        }
    }

    ////////////////////////////////////////////////////////////////
    // case:
    // 1. 100 operator reward for 20 ether
    // 2. 100 validator exit
    // 3. 50 validator delayed exit
    ////////////////////////////////////////////////////////////////
    // step:
    // 1. register 100 Operator and set Trusted
    // 2. user stakeNFT 100 to 100 Operator
    // 3. register 100 pubkey for 100 Operator
    // 4. add block number;
    // 4.1 add clVault reward for 20 ether
    // 4.2 unstakeNFT
    // 5. ConsensusReached
    // 6. Report
    ////////////////////////////////////////////////////////////////
    // see gas: 13246237
    // forge test -vvvv --match-test testReportData_nft_batch100
    function testReportData_nft_batch100() public {
        (uint256 refSlot,) = consensus.getCurrentFrame();

        // set block number to 15000
        vm.roll(15000);
        // set clVault reward
        vm.deal(address(consensusVaultContract), 20 ether);

        stake100NftTo100Operator();

        vm.startPrank(USER_1);
        // VNFT unstake
        uint256[] memory needUnstakeTokenIds = new uint256[](100);
        for (uint256 i = 0; i < 100; ++i) {
            needUnstakeTokenIds[i] = i;
        }
        withdrawalRequest.unstakeNFT(needUnstakeTokenIds);
        vm.stopPrank();

        // set clVault reward
        vm.deal(address(consensusVaultContract), 20 ether);

        bytes32[] memory hash = mockFinalReportData_batch100_hash(refSlot);
        reportDataConsensusReached(hash);

        vm.roll(30000);

        vm.prank(MEMBER_1);
        withdrawOracle.submitReportData(mockFinalReportData_batch100(refSlot), CONSENSUS_VERSION, moduleId);
    }

    ////////////////////////////////////////////////////////////////
    // case:
    // 1. 50 operator reward for 20 ether
    // 2. 100 validator exit for 50 operator per 2
    ////////////////////////////////////////////////////////////////
    // see gas: 6447008
    // reportConsensusData: 6177961
    // forge test -vvvv --match-test testReportData_nft_batch_normal
    function testReportData_nft_batch_normal() public {
        (uint256 refSlot,) = consensus.getCurrentFrame();

        // set block number to 15000
        vm.roll(15000);
        // set clVault reward
        vm.deal(address(consensusVaultContract), 20 ether);

        stake100NftTo50Operator();

        vm.startPrank(USER_1);
        // VNFT unstake
        uint256[] memory needUnstakeTokenIds = new uint256[](100);
        for (uint256 i = 0; i < 100; ++i) {
            needUnstakeTokenIds[i] = i;
        }
        withdrawalRequest.unstakeNFT(needUnstakeTokenIds);
        vm.stopPrank();

        // set clVault reward
        vm.deal(address(consensusVaultContract), 20 ether);

        bytes32[] memory hash = mockFinalReportData_batch100_normal_hash(refSlot);
        reportDataConsensusReached(hash);

        vm.roll(30000);

        vm.prank(MEMBER_1);
        withdrawOracle.submitReportData(mockFinalReportData_batch100_normal(refSlot), CONSENSUS_VERSION, moduleId);
    }

    // see gas: 1875255
    // forge test -vvvv --match-test testReportData_20Nft_20Operator
    function testReportData_20Nft_20Operator() public {
        (uint256 refSlot,) = consensus.getCurrentFrame();

        uint256 operatorCount = 5;
        uint256 nftCount = 100;

        // set block number to 15000
        vm.roll(15000);
        // set clVault reward
        vm.deal(address(consensusVaultContract), 20 ether);

        stakeNftToOperatorForCount(operatorCount, nftCount);

        vm.startPrank(USER_1);
        // VNFT unstake
        uint256[] memory needUnstakeTokenIds = new uint256[](nftCount);
        for (uint256 i = 0; i < nftCount; ++i) {
            needUnstakeTokenIds[i] = i;
        }
        withdrawalRequest.unstakeNFT(needUnstakeTokenIds);
        vm.stopPrank();

        // set clVault reward
        vm.deal(address(consensusVaultContract), 20 ether);

        bytes32[] memory hash = mockFinalReportDataNftOperatorForCount_hash(refSlot, operatorCount, nftCount);
        reportDataConsensusReached(hash);

        vm.roll(30000);

        vm.prank(MEMBER_1);
        withdrawOracle.submitReportData(
            mockFinalReportDataNftOperatorForCount(refSlot, operatorCount, nftCount), CONSENSUS_VERSION, moduleId
        );
    }

    ////////////////////////////////////////////////////////////////
    ////////////////////////////////////////////////////////////////
    //------------ ReportData settle test --------------------
    ////////////////////////////////////////////////////////////////
    ////////////////////////////////////////////////////////////////

    ////////////////////////////////////////////////////////////////
    // ReportData for 3 NFT exit; 1 largeExitRequest while delayed
    // testReportData_3validatorExit_1delayed_1largeExitRequest_1delayed()
    ///
    // case:
    // 1. operator pledgeBalance
    // 2.
    ////////////////////////////////////////////////////////////////
    // forge test -vvvv --match-test testReportData_Settle_3validatorExit_1delayed_1largeExitRequest_1delayed
    function testReportData_Settle_3validatorExit_1delayed_1largeExitRequest_1delayed() public {
        (uint256 pledgeBalance,) = operatorRegistry.getPledgeInfoOfOperator(1);

        // report and settle
        testReportData_3validatorExit_1delayed_1largeExitRequest_1delayed();

        // test settle data
        (uint256 pledgeBalanceReport,) = operatorRegistry.getPledgeInfoOfOperator(1);
<<<<<<< HEAD
=======
    }

    function testWithdrawOraclePendingBalance() public {
        // test stakeETH
        vm.deal(address(20), 33 ether);
        vm.prank(address(20));
        liquidStaking.stakeETH{value: 32 ether}(1);
        assertEq(0, vnft.balanceOf(address(20)));
        assertEq(32 ether, neth.balanceOf(address(20)));
        assertEq(0, vnft.balanceOf(address(liquidStaking)));
        assertEq(0 ether, neth.balanceOf(address(liquidStaking)));

        assertEq(32 ether, liquidStaking.operatorPoolBalances(1));

        // registerValidator
        bytes[] memory pubkeys = new bytes[](1);
        bytes[] memory signatures = new bytes[](1);
        bytes32[] memory depositDataRoots = new bytes32[](1);

        liquidStaking.setLiquidStakingWithdrawalCredentials(
            bytes(hex"0100000000000000000000006ae2f56c057e31a18224dbc6ae32b0a5fbedfcb0")
        );
        bytes memory pubkey =
            bytes(hex"92a14b12a4231e94507f969e367f6ee0eaf93a9ba3b82e8ab2598c8e36f3cd932d5a446a528bf3df636ed8bb3d1cfde9");
        bytes memory sign = bytes(
            hex"8c9270550945d18f6500e11d0db074d52408cde8a3a30108c8e341ba6e0b92a4d82efb24097dc808313a0145ba096e0c16455aa1c3a7a1019ae34ddf540d9fa121e498c43f757bc6f4105fe31dd5ea8d67483ab435e5a371874dddffa5e65b58"
        );
        bytes32 root = bytes32(hex"2c6181bcae0df24f047332b10657ee75faa7c42657b6577d7efac6672376bc33");
        pubkeys[0] = pubkey;
        signatures[0] = sign;
        depositDataRoots[0] = root;

        assertEq(0 ether, withdrawOracle.getPendingBalances());

        assertEq(vnft.validatorExists(pubkey), false);
        vm.prank(address(_controllerAddress));
        liquidStaking.registerValidator(pubkeys, signatures, depositDataRoots);

        assertEq(0 ether, liquidStaking.operatorPoolBalances(1));
        assertEq(liquidStaking.getEthOut(1 ether), 1 ether);

        assertEq(32 ether, withdrawOracle.getPendingBalances());

        // report
        (uint256 refSlot,) = consensus.getCurrentFrame();

        // set block number to 15000
        vm.roll(15000);

        bytes32[] memory hash = mockReportDataPendingBalance_hash(refSlot);
        reportDataConsensusReached(hash);

        vm.roll(30000);

        vm.prank(MEMBER_1);
        withdrawOracle.submitReportData(mockReportDataPendingBalance(refSlot), CONSENSUS_VERSION, moduleId);

        assertEq(0 ether, withdrawOracle.getPendingBalances());
        assertEq(liquidStaking.getEthOut(1 ether), 1 ether);
>>>>>>> 896c578f
    }
}<|MERGE_RESOLUTION|>--- conflicted
+++ resolved
@@ -1092,8 +1092,6 @@
 
         // test settle data
         (uint256 pledgeBalanceReport,) = operatorRegistry.getPledgeInfoOfOperator(1);
-<<<<<<< HEAD
-=======
     }
 
     function testWithdrawOraclePendingBalance() public {
@@ -1153,6 +1151,5 @@
 
         assertEq(0 ether, withdrawOracle.getPendingBalances());
         assertEq(liquidStaking.getEthOut(1 ether), 1 ether);
->>>>>>> 896c578f
     }
 }