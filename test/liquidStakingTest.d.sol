// SPDX-License-Identifier: UNLICENSED
pragma solidity ^0.8.7;

import "forge-std/Test.sol";
import "forge-std/console.sol";
import "forge-std/console2.sol";
import "../src/LiquidStaking.sol";
import "src/tokens/NETH.sol";
import "src/tokens/VNFT.sol";
import "src/registries/NodeOperatorRegistry.sol";
import "src/mocks/DepositContract.sol";
import "src/rewards/ELVault.sol";
import "src/oracles/BeaconOracle.sol";
import "src/rewards/ELVaultFactory.sol";
import "forge-std/console.sol";
import "forge-std/console2.sol";

contract LiquidStakingTest is Test {
    event Transfer(address indexed from, address indexed to, uint256 value);
    event EthStake(address indexed from, uint256 amount, uint256 amountOut, address indexed _referral);
    event EthUnstake(address indexed from, uint256 amount, uint256 amountOut);
    event NftStake(address indexed from, uint256 count, address indexed _referral);
    event Eth32Deposit(bytes _pubkey, bytes _withdrawal, address _owner);
    event ValidatorRegistered(uint256 operator, uint256 tokenId);
    event NftWrap(uint256 tokenId, uint256 operatorId, uint256 value, uint256 amountOut);
    event NftUnwrap(uint256 tokenId, uint256 operatorId, uint256 value, uint256 amountOut);
    event OperatorClaimRewards(uint256 operatorId, uint256 rewards);
    event ClaimRewardsToUnstakePool(uint256 operatorId, uint256 rewards);
    event UserClaimRewards(uint256 operatorId, uint256 rewards);
    event Transferred(address _to, uint256 _amount);

    LiquidStaking liquidStaking;
    NETH neth;
    VNFT vnft;
    NodeOperatorRegistry operatorRegistry;
    BeaconOracle beaconOracle;
    DepositContract depositContract;
    ELVault vaultContract;
    ELVaultFactory vaultFactoryContract;

    address _dao = 0x6aE2F56C057e31a18224DBc6Ae32B0a5FBeDFCB0;
    address _daoValutAddress = 0x6aE2F56C057e31a18224DBc6Ae32B0a5FBeDFCB0;
    address _rewardAddress = address(3);
    address _controllerAddress = address(4);
    address _referral = address(5);
    address _oracleMember1 = address(11);
    address _oracleMember2 = address(12);
    address _oracleMember3 = address(13);
    address _oracleMember4 = address(14);
    address _oracleMember5 = address(15);
    bytes withdrawalCreds = hex"3031";
    address _rewardAddress2 = address(133);
    address _controllerAddress2 = address(144);

    function setUp() public {
        liquidStaking = new LiquidStaking();

        neth = new NETH();
        neth.setLiquidStaking(address(liquidStaking));

        vnft = new VNFT();
        vnft.initialize();
        vnft.setLiquidStaking(address(liquidStaking));

        vaultContract = new ELVault();
        vaultContract.initialize(address(vnft), _dao, 1, address(liquidStaking));
        vm.prank(_dao);
        vaultContract.setLiquidStaking(address(liquidStaking));

        vaultFactoryContract = new ELVaultFactory();
        vaultFactoryContract.initialize(address(vaultContract), address(vnft), address(liquidStaking), _dao);

        operatorRegistry = new NodeOperatorRegistry();
        operatorRegistry.initialize(_dao, _daoValutAddress, address(vaultFactoryContract));
        vaultFactoryContract.setNodeOperatorRegistry(address(operatorRegistry));

        operatorRegistry.registerOperator{value: 0.1 ether}("one", address(_rewardAddress), address(_controllerAddress));
        operatorRegistry.registerOperator{value: 0.1 ether}("two", address(_rewardAddress2), address(_controllerAddress2));

        vm.prank(_dao);
        operatorRegistry.setTrustedOperator(1);
        vm.prank(_dao);
        operatorRegistry.setTrustedOperator(2);

        depositContract = new DepositContract();

        vm.warp(1673161943);
        beaconOracle = new BeaconOracle();
        // goerli: 1616508000
        // mainnet: 1606824023
        uint64 genesisTime = 1616508000;
        beaconOracle.initialize(_dao, genesisTime);
        vm.startPrank(_dao);
        beaconOracle.addOracleMember(_oracleMember1);
        beaconOracle.addOracleMember(_oracleMember2);
        beaconOracle.addOracleMember(_oracleMember3);
        beaconOracle.addOracleMember(_oracleMember4);
        beaconOracle.addOracleMember(_oracleMember5);
        beaconOracle.setLiquidStaking(address(liquidStaking));
        vm.stopPrank();

        liquidStaking.initialize(
            _dao,
            _daoValutAddress,
            bytes("01000000000000000000000000dfaae92ed72a05bc61262aa164f38b5626e106"),
            address(operatorRegistry),
            address(neth),
            address(vnft),
            address(beaconOracle),
            address(depositContract)
        );
    }

    function testStakeEthFailRequireCases() public {
        vm.expectRevert("Stake amount must be minimum  1000 wei");
        vm.prank(address(2));
        vm.deal(address(2), 12 ether);
        liquidStaking.stakeETH{value: 100 wei}(_referral, 1);

        vm.expectRevert("Referral address must be provided");
        vm.prank(address(2));
        liquidStaking.stakeETH{value: 1 ether}(address(0), 1);

        vm.expectRevert("NODE_OPERATOR_NOT_FOUND");
        vm.prank(address(2));
        liquidStaking.stakeETH{value: 1 ether}(_referral, 3);
    }

    function testStakeNFT2() public {
        vm.expectEmit(true, true, false, true);
        emit NftStake(address(23), 1, _referral);
        vm.prank(address(23));
        vm.deal(address(23), 32 ether);
        liquidStaking.stakeNFT{value: 32 ether}(_referral, 1);
        assertEq(1, vnft.balanceOf(address(23)));
    }

    function testStakeETH() public {
        vm.prank(_dao);
        liquidStaking.setDaoAddress(_dao);
        vm.prank(_dao);
        liquidStaking.setDepositFeeRate(0);
        uint256 nethValue;
        nethValue = liquidStaking.getNethOut(1 ether);

        vm.expectEmit(true, true, false, true);
        emit EthStake(address(15), 1 ether, nethValue, _referral);
        vm.prank(address(15));
        vm.deal(address(15), 3 ether);
        liquidStaking.stakeETH{value: 1 ether}(_referral, 1);
    }

    function testStakeNFTFailRequireCases() public {
        vm.expectRevert("NODE_OPERATOR_NOT_FOUND");
        vm.prank(address(4));
        vm.deal(address(4), 32 ether);
        liquidStaking.stakeNFT{value: 32 ether}(_referral, 4);
        failed();

        vm.expectRevert("Incorrect Ether amount provided");
        vm.prank(address(20));
        vm.deal(address(20), 32 ether);
        liquidStaking.stakeNFT{value: 1 ether}(_referral, 1);
        failed();

        vm.expectRevert("Incorrect Ether amount provided");
        vm.prank(address(20));
        vm.deal(address(20), 20 ether);
        liquidStaking.stakeNFT{value: 3 ether}(_referral, 1);
        failed();
    }

    function testClaimRewardsOfOperator() public {
        vm.prank(address(114));
        vm.deal(address(114), 32 ether);
        liquidStaking.stakeNFT{value: 32 ether}(_referral, 1);
        liquidStaking.reinvestmentRewardsOfOperator(1);
        assertEq(1, vnft.balanceOf(address(114)));

        vm.prank(address(255));
        vm.deal(address(255), 32 ether);
        liquidStaking.stakeNFT{value: 32 ether}(_referral, 1);
<<<<<<< HEAD
        liquidStaking.reinvestRewardsOfOperator(1);
        assertEq(1, vnft.balanceOf(address(44)));
=======
        liquidStaking.reinvestmentRewardsOfOperator(1);
        assertEq(1, vnft.balanceOf(address(255)));
        assertEq(0, neth.balanceOf(address(255)));

>>>>>>> a3d2cdf6
    }

    function testRegisterValidatorFailCases() public {
        prepRegisterValidator();
        bytes[] memory pubkeys = new bytes[](1);

        bytes[] memory signatures = new bytes[](1);

        bytes32[] memory depositDataRoots = new bytes32[](1);
        vm.prank(_dao);
        liquidStaking.setLiquidStakingWithdrawalCredentials(
            bytes(hex"01000000000000000000000000dfaae92ed72a05bc61262aa164f38b5626e106")
        );
        bytes memory pubkey =
            bytes(hex"92a14b12a4231e94507f969e367f6ee0eaf93a9ba3b82e8ab2598c8e36f3cd932d5a446a528bf3df636ed8bb3d1cfde9");
        bytes memory sign = bytes(
            hex"8c9270550945d18f6500e11d0db074d52408cde8a3a30108c8e341ba6e0b92a4d82efb24097dc808313a0145ba096e0c16455aa1c3a7a1019ae34ddf540d9fa121e498c43f757bc6f4105fe31dd5ea8d67483ab435e5a371874dddffa5e65b58"
        );
        bytes32 root = bytes32(hex"2c6181bcae0df24f047332b10657ee75faa7c42657b6577d7efac6672376bc33");

        pubkeys[0] = pubkey;
        signatures[0] = sign;
        depositDataRoots[0] = root;

        assertEq(vnft.validatorExists(pubkey), false);

        vm.prank(address(_controllerAddress));
        bytes[] memory pubkeys2 = new bytes[](5);
        bytes[] memory pubkeys3 = new bytes[](2);

        pubkeys2[0] = pubkey;

        pubkeys3[0] = pubkey;
        pubkeys3[1] = pubkey;

        vm.expectRevert("All parameter array's must have the same length.");
        liquidStaking.registerValidator(pubkeys2, signatures, depositDataRoots);
        vm.expectRevert("msg.sender must be the controllerAddress of the trusted operator");
        liquidStaking.registerValidator(pubkeys, signatures, depositDataRoots);

        bytes[] memory signatures2 = new bytes[](5);
        bytes[] memory signatures3 = new bytes[](2);
        signatures2[0] = sign;
        signatures3[0] = sign;
        signatures3[1] = sign;

        bytes32[] memory depositDataRoots2 = new bytes32[](5);
        bytes32[] memory depositDataRoots3 = new bytes32[](2);
        depositDataRoots2[0] = root;
        depositDataRoots3[0] = root;
        depositDataRoots3[1] = root;

        vm.expectRevert("Insufficient balance");
        vm.prank(address(_controllerAddress));
        liquidStaking.registerValidator(pubkeys2, signatures2, depositDataRoots2);

        vm.expectRevert("Pub key already in used");
        vm.prank(address(_controllerAddress));
        liquidStaking.registerValidator(pubkeys3, signatures3, depositDataRoots3);
    }

    function prepRegisterValidator() private {
        vm.roll(2000);

        vm.deal(address(77), 21 ether);
        vm.prank(address(77));
        liquidStaking.stakeETH{value: 20 ether}(_referral, 1);
        assertEq(0, vnft.balanceOf(address(77)));
        assertEq(20 ether, neth.balanceOf(address(77)));
        assertEq(0, vnft.balanceOf(address(liquidStaking)));
        assertEq(0 ether, neth.balanceOf(address(liquidStaking)));
        assertEq(20 ether, liquidStaking.operatorPoolBalances(1));

        vm.deal(address(88), 32 ether);
        vm.prank(address(88));
        liquidStaking.stakeNFT{value: 32 ether}(_referral, 1);
        assertEq(1, vnft.balanceOf(address(88)));
        assertEq(0, neth.balanceOf(address(88)));

        assertEq(0, vnft.balanceOf(address(liquidStaking)));
        assertEq(32 ether, neth.balanceOf(address(liquidStaking)));

        assertEq(52 ether, liquidStaking.operatorPoolBalances(1));

        address operatorVaultAddr = operatorRegistry.getNodeOperatorVaultContract(1);
        console.log("operatorVaultAddr: ", operatorVaultAddr);
        console.log("operatorVaultImpl: ", address(vaultContract));

        vm.deal(address(operatorVaultAddr), 1 ether);
        vm.roll(5000);

        vm.deal(address(55), 32 ether);
        vm.prank(address(55));
        liquidStaking.stakeNFT{value: 32 ether}(_referral, 1);
        assertEq(1, vnft.balanceOf(address(55)));
        assertEq(0, neth.balanceOf(address(55)));
        assertEq(0, vnft.balanceOf(address(liquidStaking)));
        assertEq(64 ether, neth.balanceOf(address(liquidStaking)));

        assertEq(84 ether, liquidStaking.operatorPoolBalances(1));

        assertEq(address(21).balance, 0);
        assertEq(address(22).balance, 0);

        assertEq(84 ether, liquidStaking.operatorPoolBalances(1));
    }

    function testGetLiquidNfts() public {
        vm.prank(address(liquidStaking));
        vm.deal(address(liquidStaking), 66 ether);
        liquidStaking.stakeNFT{value: 32 ether}(_referral, 1);
        assertEq(1, vnft.balanceOf( address(liquidStaking) ));
        assertEq(1, vnft.getNftCountsOfOperator(1));
        vm.prank(address(liquidStaking));
        liquidStaking.stakeNFT{value: 32 ether}(_referral, 2);
        assertEq(1, vnft.getNftCountsOfOperator(2));
        assertEq(2, vnft.balanceOf( address(liquidStaking) ));
    }

    
    function testMiscFunction() public {
        liquidStaking.isPaused();
        vm.prank(_dao);
        liquidStaking.pause();
        vm.prank(_dao);
        liquidStaking.unpause();
    }

    function testRegisterValidatorCorrect() public {
        prepRegisterValidator();
        // registerValidator
        bytes[] memory pubkeys = new bytes[](1);
        bytes[] memory signatures = new bytes[](1);
        bytes32[] memory depositDataRoots = new bytes32[](1);

        vm.prank(_dao);
        liquidStaking.setLiquidStakingWithdrawalCredentials(
            bytes(hex"01000000000000000000000000dfaae92ed72a05bc61262aa164f38b5626e106")
        );
        bytes memory pubkey =
            bytes(hex"92a14b12a4231e94507f969e367f6ee0eaf93a9ba3b82e8ab2598c8e36f3cd932d5a446a528bf3df636ed8bb3d1cfde9");
        bytes memory sign = bytes(
            hex"8c9270550945d18f6500e11d0db074d52408cde8a3a30108c8e341ba6e0b92a4d82efb24097dc808313a0145ba096e0c16455aa1c3a7a1019ae34ddf540d9fa121e498c43f757bc6f4105fe31dd5ea8d67483ab435e5a371874dddffa5e65b58"
        );
        bytes32 root = bytes32(hex"2c6181bcae0df24f047332b10657ee75faa7c42657b6577d7efac6672376bc33");
        pubkeys[0] = pubkey;
        signatures[0] = sign;
        depositDataRoots[0] = root;

        assertEq(vnft.validatorExists(pubkey), false);
        vm.prank(address(_controllerAddress));
        liquidStaking.registerValidator(pubkeys, signatures, depositDataRoots);

        assertEq(52 ether, liquidStaking.operatorPoolBalances(1));

        assertEq(0, vnft.balanceOf(address(liquidStaking)));
        console.log("neth.balanceOf(address(liquidStaking): ", neth.balanceOf(address(liquidStaking)));
        assertEq(64 ether, neth.balanceOf(address(liquidStaking)));

        assertEq(vnft.validatorExists(pubkey), true);
        assertEq(vnft.tokenOfValidator(pubkey), 0);
    }
}<|MERGE_RESOLUTION|>--- conflicted
+++ resolved
@@ -174,21 +174,16 @@
         vm.prank(address(114));
         vm.deal(address(114), 32 ether);
         liquidStaking.stakeNFT{value: 32 ether}(_referral, 1);
-        liquidStaking.reinvestmentRewardsOfOperator(1);
+        liquidStaking.reinvestRewardsOfOperator(1);
         assertEq(1, vnft.balanceOf(address(114)));
 
         vm.prank(address(255));
         vm.deal(address(255), 32 ether);
         liquidStaking.stakeNFT{value: 32 ether}(_referral, 1);
-<<<<<<< HEAD
         liquidStaking.reinvestRewardsOfOperator(1);
-        assertEq(1, vnft.balanceOf(address(44)));
-=======
-        liquidStaking.reinvestmentRewardsOfOperator(1);
         assertEq(1, vnft.balanceOf(address(255)));
         assertEq(0, neth.balanceOf(address(255)));
 
->>>>>>> a3d2cdf6
     }
 
     function testRegisterValidatorFailCases() public {
@@ -308,7 +303,7 @@
         assertEq(2, vnft.balanceOf( address(liquidStaking) ));
     }
 
-    
+
     function testMiscFunction() public {
         liquidStaking.isPaused();
         vm.prank(_dao);
