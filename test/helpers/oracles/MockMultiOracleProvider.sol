--- conflicted
+++ resolved
@@ -657,19 +657,10 @@
     {
         reportData.consensusVersion = CONSENSUS_VERSION;
         reportData.refSlot = refSlot;
-<<<<<<< HEAD
-        reportData.clBalance = 100 ether;
-        reportData.clVaultBalance = operatorCount * 1e18;
-        reportData.clSettleAmount = operatorCount * 1e18;
-        reportData.reportExitedCount = nftCount;
-
-        uint256 clReward1 = operatorCount * 1e18 * 1 / operatorCount;
-=======
         reportData.clBalance = 0;
         reportData.clVaultBalance = 0;
         reportData.clSettleAmount = 0;
         reportData.reportExitedCount = nftCount;
->>>>>>> 896c578f
 
         WithdrawInfo[] memory withdrawInfos = new WithdrawInfo[](operatorCount);
         ExitValidatorInfo[] memory exitValidatorInfos = new ExitValidatorInfo[](nftCount);
@@ -688,17 +679,6 @@
 
         reportData.withdrawInfos = withdrawInfos;
         reportData.exitValidatorInfos = exitValidatorInfos;
-<<<<<<< HEAD
-    }
-
-    function mockFinalReportDataNftOperatorForCount_hash(uint256 refSlot, uint256 operatorCount, uint256 nftCount)
-        public
-        pure
-        returns (bytes32[] memory)
-    {
-        bytes32[] memory hashArr = new bytes32[](2);
-        bytes32 hash = keccak256(abi.encode(mockFinalReportDataNftOperatorForCount(refSlot, operatorCount, nftCount)));
-=======
     }
 
     function mockFinalReportDataNftOperatorForCount_hash(uint256 refSlot, uint256 operatorCount, uint256 nftCount)
@@ -736,7 +716,6 @@
     function mockReportDataPendingBalance_hash(uint256 refSlot) public pure returns (bytes32[] memory) {
         bytes32[] memory hashArr = new bytes32[](2);
         bytes32 hash = keccak256(abi.encode(mockReportDataPendingBalance(refSlot)));
->>>>>>> 896c578f
         hashArr[0] = hash;
         hashArr[1] = ZERO_HASH;
         return hashArr;
